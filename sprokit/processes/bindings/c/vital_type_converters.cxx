--- conflicted
+++ resolved
@@ -357,20 +357,14 @@
 
   try
   {
-<<<<<<< HEAD
-    boost::any const any = dptr->get_datum< boost::any > ();
-    kwiver::vital::track_set_sptr sptr = boost::any_cast< kwiver::vital::track_set_sptr >( any );
-=======
     kwiver::vital::any const any = dptr->get_datum< kwiver::vital::any > ();
     kwiver::vital::track_set_sptr sptr = kwiver::vital::any_cast< kwiver::vital::track_set_sptr > ( any );
->>>>>>> bb6bb1c1
 
     // Register this object with the main track_set interface
     vital_trackset_t* ptr = vital_trackset_from_sptr( reinterpret_cast< void* >( &sptr ) );
     return ptr;
   }
-<<<<<<< HEAD
-  catch( boost::bad_any_cast const& e )
+  catch( kwiver::vital::bad_any_cast const& e )
   {
     // This is a warning because this converter should only be called
     // if there is good reason to believe that the object really is an
@@ -388,7 +382,7 @@
  *
  * @param handle Opaque handle to detected object set container
  *
- * @return boost::python wrapped Pointer to PyCapsule as PyObject.
+ * @return Wrapped Pointer to PyCapsule as PyObject.
  */
 PyObject*
 vital_trackset_to_datum( vital_trackset_t* handle )
@@ -425,19 +419,17 @@
 
   try
   {
-    boost::any const any = dptr->get_datum< boost::any > ();
+    kwiver::vital::any const any = dptr->get_datum< kwiver::vital::any >();
+
     kwiver::vital::track_set_sptr sptr =
       std::static_pointer_cast< kwiver::vital::track_set >(
-        boost::any_cast< kwiver::vital::object_track_set_sptr >( any ) );
+        kwiver::vital::any_cast< kwiver::vital::object_track_set_sptr >( any ) );
 
     // Register this object with the main track_set interface
     vital_trackset_t* ptr = vital_trackset_from_sptr( reinterpret_cast< void* >( &sptr ) );
     return ptr;
   }
-  catch( boost::bad_any_cast const& e )
-=======
-  catch( kwiver::vital::bad_any_cast const& e )
->>>>>>> bb6bb1c1
+  catch ( kwiver::vital::bad_any_cast const& e )
   {
     // This is a warning because this converter should only be called
     // if there is good reason to believe that the object really is an
@@ -455,76 +447,7 @@
  *
  * @param handle Opaque handle to detected object set container
  *
-<<<<<<< HEAD
- * @return boost::python wrapped Pointer to PyCapsule as PyObject.
-=======
  * @return Wrapped Pointer to PyCapsule as PyObject.
- */
-PyObject*
-vital_trackset_to_datum( vital_trackset_t* handle )
-{
-  // Get sptr from handle. Use sptr cache access interface
-  kwiver::vital::track_set_sptr sptr = vital_track_set_to_sptr( handle, 0 );
-
-  if( !sptr )
-  {
-    // Could not find sptr for supplied handle.
-    Py_RETURN_NONE;
-  }
-
-  // Return address of datum through PyCapsule object.
-  // The caller now owns the datum.
-  PyObject* cap = put_in_datum_capsule( sptr );
-  return cap;
-}
-
-
-// ==================================================================
-/**
- * @brief Convert from datum to track_set handle.
- *
- * @param args PyCapsule object
- *
- * @return track_set handle
- */
-vital_trackset_t*
-vital_object_trackset_from_datum( PyObject* args )
-{
-  // Get capsule from args - or arg may be the capsule
-  sprokit::datum* dptr = (sprokit::datum*) PyCapsule_GetPointer( args, "sprokit::datum" );
-
-  try
-  {
-    kwiver::vital::any const any = dptr->get_datum< kwiver::vital::any >();
-
-    kwiver::vital::track_set_sptr sptr =
-      std::static_pointer_cast< kwiver::vital::track_set >(
-        kwiver::vital::any_cast< kwiver::vital::object_track_set_sptr >( any ) );
-
-    // Register this object with the main track_set interface
-    vital_trackset_t* ptr = vital_trackset_from_sptr( reinterpret_cast< void* >( &sptr ) );
-    return ptr;
-  }
-  catch ( kwiver::vital::bad_any_cast const& e )
-  {
-    // This is a warning because this converter should only be called
-    // if there is good reason to believe that the object really is an
-    // track_set.
-    LOG_WARN( logger, "Conversion error " << e.what() );
-  }
-
-  return 0;
-}
-
-
-// ------------------------------------------------------------------
-/**
- * @brief Convert track set container handle to PyCapsule
- *
- * @param handle Opaque handle to detected object set container
- *
- * @return Wrapped Pointer to PyCapsule as PyObject.
->>>>>>> bb6bb1c1
  */
 PyObject*
 vital_object_trackset_to_datum( vital_trackset_t* handle )
