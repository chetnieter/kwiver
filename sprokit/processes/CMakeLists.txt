--- conflicted
+++ resolved
@@ -34,16 +34,6 @@
   add_subdirectory( ocv )
 endif()
 
-<<<<<<< HEAD
-if (KWIVER_ENABLE_PYTHON)
-  add_subdirectory( python )
-
-  if( KWIVER_ENABLE_PYTORCH )
-    add_subdirectory( pytorch )
-  endif()
-endif()
-=======
->>>>>>> 4a101152
 
 if (KWIVER_ENABLE_CAFFE)
 #  add_subdirectory(caffe)
