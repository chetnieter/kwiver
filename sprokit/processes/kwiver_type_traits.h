--- conflicted
+++ resolved
@@ -16,11 +16,7 @@
  *    to endorse or promote products derived from this software without specific
  *    prior written permission.
  *
-<<<<<<< HEAD
- * THIS SOFTWARE IS PROVIDED BY THE COPYRIGHT HOLDERS AND CONTRIBUTORS ''AS IS''
-=======
  * THIS SOFTWARE IS PROVIDED BY THE COPYRIGHT HOLDERS AND CONTRIBUTORS ``AS IS''
->>>>>>> f29c2861
  * AND ANY EXPRESS OR IMPLIED WARRANTIES, INCLUDING, BUT NOT LIMITED TO, THE
  * IMPLIED WARRANTIES OF MERCHANTABILITY AND FITNESS FOR A PARTICULAR PURPOSE
  * ARE DISCLAIMED. IN NO EVENT SHALL THE AUTHORS OR CONTRIBUTORS BE LIABLE FOR
@@ -143,17 +139,10 @@
 create_port_trait( matrix_d, matrix_d, "2-dimensional double matrix." );
 
 create_port_trait( homography_src_to_ref, homography_src_to_ref, "Source image to ref image homography." );
-<<<<<<< HEAD
 create_port_trait( file_name, file_name, "Name of an arbitrary data file." );
 create_port_trait( image_file_name, image_file_name, "Name of an image file." );
-create_port_trait( video_file_name, video_file_name, "Name of a video file." );
-create_port_trait( video_metadata, video_metadata, "Video metadata vector for a frame." );
-=======
-create_port_trait( image_file_name, image_file_name, "Name of an image file. "
-                   "The file name may contain leading path components." );
 create_port_trait( video_file_name, video_file_name, "Name of video file." );
 create_port_trait( metadata, metadata, "Video metadata vector for a frame." );
->>>>>>> f29c2861
 create_port_trait( video_uid, video_uid, "Video UID value." );
 
 #endif // KWIVER_VITAL_TYPE_TRAITS_H