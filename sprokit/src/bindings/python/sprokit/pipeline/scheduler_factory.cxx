/*ckwg +29
 * Copyright 2011-2017 by Kitware, Inc.
 * All rights reserved.
 *
 * Redistribution and use in source and binary forms, with or without
 * modification, are permitted provided that the following conditions are met:
 *
 *  * Redistributions of source code must retain the above copyright notice,
 *    this list of conditions and the following disclaimer.
 *
 *  * Redistributions in binary form must reproduce the above copyright notice,
 *    this list of conditions and the following disclaimer in the documentation
 *    and/or other materials provided with the distribution.
 *
 *  * Neither name of Kitware, Inc. nor the names of any contributors may be used
 *    to endorse or promote products derived from this software without specific
 *    prior written permission.
 *
 * THIS SOFTWARE IS PROVIDED BY THE COPYRIGHT HOLDERS AND CONTRIBUTORS ``AS IS''
 * AND ANY EXPRESS OR IMPLIED WARRANTIES, INCLUDING, BUT NOT LIMITED TO, THE
 * IMPLIED WARRANTIES OF MERCHANTABILITY AND FITNESS FOR A PARTICULAR PURPOSE
 * ARE DISCLAIMED. IN NO EVENT SHALL THE AUTHORS OR CONTRIBUTORS BE LIABLE FOR
 * ANY DIRECT, INDIRECT, INCIDENTAL, SPECIAL, EXEMPLARY, OR CONSEQUENTIAL
 * DAMAGES (INCLUDING, BUT NOT LIMITED TO, PROCUREMENT OF SUBSTITUTE GOODS OR
 * SERVICES; LOSS OF USE, DATA, OR PROFITS; OR BUSINESS INTERRUPTION) HOWEVER
 * CAUSED AND ON ANY THEORY OF LIABILITY, WHETHER IN CONTRACT, STRICT LIABILITY,
 * OR TORT (INCLUDING NEGLIGENCE OR OTHERWISE) ARISING IN ANY WAY OUT OF THE USE
 * OF THIS SOFTWARE, EVEN IF ADVISED OF THE POSSIBILITY OF SUCH DAMAGE.
 */

/**
 * \file scheduler_factory.cxx
 *
 * \brief Python bindings for \link sprokit::scheduler_factory\endlink.
 */

#include <sprokit/pipeline/pipeline.h>
#include <sprokit/pipeline/scheduler.h>
#include <sprokit/pipeline/scheduler_factory.h>
#include <sprokit/pipeline/scheduler_registry_exception.h>

#include <sprokit/python/util/pybind11.h>
#include <sprokit/python/util/python_exceptions.h>

#include <vital/plugin_loader/plugin_manager.h>

#include <pybind11/stl_bind.h>

using namespace pybind11;

static void register_scheduler( sprokit::scheduler::type_t const& type,
                                sprokit::scheduler::description_t const& desc,
                                object obj );
static bool is_scheduler_loaded( const std::string& name );
static void mark_scheduler_loaded( const std::string& name );
static std::string get_description( const std::string& name );
static std::vector< std::string > scheduler_names();
static std::string get_default_type();

// ============================================================================
typedef std::function< pybind11::object( sprokit::pipeline_t const& pipe,
                               kwiver::vital::config_block_sptr const& config ) > py_scheduler_factory_func_t;

class python_scheduler_factory
  : public sprokit::scheduler_factory
{
  public:

  python_scheduler_factory( const std::string& type,
                            const std::string& itype,
                            py_scheduler_factory_func_t factory );

  virtual ~python_scheduler_factory() = default;

  virtual sprokit::scheduler_t create_object(sprokit::pipeline_t const& pipe,
                                             kwiver::vital::config_block_sptr const& config);

private:
  py_scheduler_factory_func_t m_factory;
};


// ------------------------------------------------------------------
python_scheduler_factory::
python_scheduler_factory( const std::string& type,
                          const std::string& itype,
                          py_scheduler_factory_func_t factory )
  : scheduler_factory( type, itype )
  , m_factory( factory )
{
  this->add_attribute( CONCRETE_TYPE, type)
    .add_attribute( PLUGIN_FACTORY_TYPE, typeid(* this ).name() )
    .add_attribute( PLUGIN_CATEGORY, "scheduler" );
}


// ----------------------------------------------------------------------------
sprokit::scheduler_t
python_scheduler_factory::
create_object(sprokit::pipeline_t const& pipe, kwiver::vital::config_block_sptr const& config)
{
<<<<<<< HEAD
=======
  sprokit::python::gil_scoped_acquire acquire;
  (void)acquire;

>>>>>>> c575db28
  // Call sprokit factory function.
  pybind11::object obj = m_factory(pipe, config);
  obj.inc_ref();
  sprokit::scheduler_t schd_ptr = obj.cast<sprokit::scheduler_t>();
  return schd_ptr;
}


//==================================================================
PYBIND11_MODULE(scheduler_factory, m)
{

  bind_vector<std::vector< std::string > >(m, "string_vector");

  // Define unbound functions.
<<<<<<< HEAD
  m.def("add_scheduler", &register_scheduler
=======
  m.def("add_scheduler", &register_scheduler, call_guard<sprokit::python::gil_scoped_release>()
>>>>>>> c575db28
      , arg("type"), arg("description"), arg("ctor")
      , "Registers a function which creates a scheduler of the given type."
      , return_value_policy::reference_internal);

<<<<<<< HEAD
  m.def("create_scheduler", &sprokit::create_scheduler
      , arg("type"), arg("pipeline"), arg("config") = kwiver::vital::config_block::empty_config()
      , "Creates a new scheduler of the given type.");

  m.def("is_scheduler_module_loaded", &is_scheduler_loaded
      , (arg("module"))
      , "Returns True if the module has already been loaded, False otherwise.");

  m.def("mark_scheduler_module_as_loaded", &mark_scheduler_loaded
      , (arg("module"))
      , "Marks a module as loaded.");

  m.def("types", &scheduler_names
      , "A list of known scheduler types.");

  m.def("description", &get_description
      , (arg("type"))
      , "The description for the given scheduler type.");

  m.def("default_type", &get_default_type
=======
  m.def("create_scheduler", &sprokit::create_scheduler, call_guard<sprokit::python::gil_scoped_release>()
      , arg("type"), arg("pipeline"), arg("config") = kwiver::vital::config_block::empty_config()
      , "Creates a new scheduler of the given type.");

  m.def("is_scheduler_module_loaded", &is_scheduler_loaded, call_guard<sprokit::python::gil_scoped_release>()
      , (arg("module"))
      , "Returns True if the module has already been loaded, False otherwise.");

  m.def("mark_scheduler_module_as_loaded", &mark_scheduler_loaded, call_guard<sprokit::python::gil_scoped_release>()
      , (arg("module"))
      , "Marks a module as loaded.");

  m.def("types", &scheduler_names, call_guard<sprokit::python::gil_scoped_release>()
      , "A list of known scheduler types.");

  m.def("description", &get_description, call_guard<sprokit::python::gil_scoped_release>()
      , (arg("type"))
      , "The description for the given scheduler type.");

  m.def("default_type", &get_default_type, call_guard<sprokit::python::gil_scoped_release>()
>>>>>>> c575db28
      , "The default scheduler type.");

  m.attr("Scheduler") = m.import("sprokit.pipeline.scheduler").attr("PythonScheduler");

}


class python_scheduler_wrapper
{
  public:
    python_scheduler_wrapper(object obj);
    ~python_scheduler_wrapper();

    object operator () (sprokit::pipeline_t const& pipeline,
                                      kwiver::vital::config_block_sptr const& config);
  private:
    object const m_obj;
};



void
register_scheduler( sprokit::scheduler::type_t const& type,
                    sprokit::scheduler::description_t const& desc,
                    object obj )
{
  python_scheduler_wrapper const wrap(obj);

  kwiver::vital::plugin_manager& vpm = kwiver::vital::plugin_manager::instance();
  auto fact = vpm.add_factory( new python_scheduler_factory( type,
                                                             typeid( sprokit::scheduler ).name(),
                                                             wrap ) );

  fact->add_attribute( kwiver::vital::plugin_factory::PLUGIN_NAME, type )
    .add_attribute( kwiver::vital::plugin_factory::PLUGIN_MODULE_NAME, "python-runtime" )
    .add_attribute( kwiver::vital::plugin_factory::PLUGIN_DESCRIPTION, desc );
}


// ------------------------------------------------------------------
bool is_scheduler_loaded( const std::string& name )
{
  kwiver::vital::plugin_manager& vpm = kwiver::vital::plugin_manager::instance();
  return vpm.is_module_loaded( name );
}


// ------------------------------------------------------------------
void mark_scheduler_loaded( const std::string& name )
{
  kwiver::vital::plugin_manager& vpm = kwiver::vital::plugin_manager::instance();
  vpm.mark_module_as_loaded( name );
}


// ------------------------------------------------------------------
std::string get_description( const std::string& type )
{
  kwiver::vital::plugin_factory_handle_t a_fact;

  try
  {
    typedef kwiver::vital::implementation_factory_by_name< sprokit::scheduler > proc_factory;
    proc_factory ifact;

    SPROKIT_PYTHON_TRANSLATE_EXCEPTION(
      a_fact = ifact.find_factory( type );
      )
  }
  catch ( const std::exception &e )
  {
    typedef kwiver::vital::implementation_factory_by_name< object > proc_factory;
    proc_factory ifact;

    SPROKIT_PYTHON_TRANSLATE_EXCEPTION(
      a_fact = ifact.find_factory( type );
      )
  }


  std::string buf = "-- Not Set --";
  a_fact->get_attribute( kwiver::vital::plugin_factory::PLUGIN_DESCRIPTION, buf );

  return buf;
}


// ------------------------------------------------------------------
std::vector< std::string > scheduler_names()
{
  std::vector< std::string > name_list;

  kwiver::vital::plugin_manager& vpm = kwiver::vital::plugin_manager::instance();
  auto fact_list = vpm.get_factories<sprokit::scheduler>();
  for( auto fact : fact_list )
  {
    std::string buf;
    if (fact->get_attribute( kwiver::vital::plugin_factory::PLUGIN_NAME, buf ))
    {
      name_list.push_back( buf );
    }
  } // end foreach

  return name_list;
}


// ------------------------------------------------------------------
std::string get_default_type()
{
  return sprokit::scheduler_factory::default_type;
}


// ------------------------------------------------------------------
python_scheduler_wrapper
::python_scheduler_wrapper(object obj)
  : m_obj(obj)
{
}

python_scheduler_wrapper
::~python_scheduler_wrapper()
{
}


// ------------------------------------------------------------------
object
python_scheduler_wrapper
::operator () (sprokit::pipeline_t const& pipeline, kwiver::vital::config_block_sptr const& config)
{
<<<<<<< HEAD
=======
  sprokit::python::gil_scoped_acquire acquire;
  (void)acquire;
>>>>>>> c575db28
  return m_obj(pipeline, config);
}<|MERGE_RESOLUTION|>--- conflicted
+++ resolved
@@ -99,12 +99,9 @@
 python_scheduler_factory::
 create_object(sprokit::pipeline_t const& pipe, kwiver::vital::config_block_sptr const& config)
 {
-<<<<<<< HEAD
-=======
   sprokit::python::gil_scoped_acquire acquire;
   (void)acquire;
 
->>>>>>> c575db28
   // Call sprokit factory function.
   pybind11::object obj = m_factory(pipe, config);
   obj.inc_ref();
@@ -120,37 +117,11 @@
   bind_vector<std::vector< std::string > >(m, "string_vector");
 
   // Define unbound functions.
-<<<<<<< HEAD
-  m.def("add_scheduler", &register_scheduler
-=======
   m.def("add_scheduler", &register_scheduler, call_guard<sprokit::python::gil_scoped_release>()
->>>>>>> c575db28
       , arg("type"), arg("description"), arg("ctor")
       , "Registers a function which creates a scheduler of the given type."
       , return_value_policy::reference_internal);
 
-<<<<<<< HEAD
-  m.def("create_scheduler", &sprokit::create_scheduler
-      , arg("type"), arg("pipeline"), arg("config") = kwiver::vital::config_block::empty_config()
-      , "Creates a new scheduler of the given type.");
-
-  m.def("is_scheduler_module_loaded", &is_scheduler_loaded
-      , (arg("module"))
-      , "Returns True if the module has already been loaded, False otherwise.");
-
-  m.def("mark_scheduler_module_as_loaded", &mark_scheduler_loaded
-      , (arg("module"))
-      , "Marks a module as loaded.");
-
-  m.def("types", &scheduler_names
-      , "A list of known scheduler types.");
-
-  m.def("description", &get_description
-      , (arg("type"))
-      , "The description for the given scheduler type.");
-
-  m.def("default_type", &get_default_type
-=======
   m.def("create_scheduler", &sprokit::create_scheduler, call_guard<sprokit::python::gil_scoped_release>()
       , arg("type"), arg("pipeline"), arg("config") = kwiver::vital::config_block::empty_config()
       , "Creates a new scheduler of the given type.");
@@ -171,7 +142,6 @@
       , "The description for the given scheduler type.");
 
   m.def("default_type", &get_default_type, call_guard<sprokit::python::gil_scoped_release>()
->>>>>>> c575db28
       , "The default scheduler type.");
 
   m.attr("Scheduler") = m.import("sprokit.pipeline.scheduler").attr("PythonScheduler");
@@ -304,10 +274,7 @@
 python_scheduler_wrapper
 ::operator () (sprokit::pipeline_t const& pipeline, kwiver::vital::config_block_sptr const& config)
 {
-<<<<<<< HEAD
-=======
   sprokit::python::gil_scoped_acquire acquire;
   (void)acquire;
->>>>>>> c575db28
   return m_obj(pipeline, config);
 }