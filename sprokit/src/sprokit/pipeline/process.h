--- conflicted
+++ resolved
@@ -1384,10 +1384,7 @@
     SPROKIT_PIPELINE_NO_EXPORT void add_property ( const property_t& prop );
 };
 
-<<<<<<< HEAD
-=======
-
->>>>>>> c575db28
+
 // ----------------------------------------------------------------------------
 template <typename T>
 T
