/*ckwg +29
 * Copyright 2014-2015 by Kitware, Inc.
 * All rights reserved.
 *
 * Redistribution and use in source and binary forms, with or without
 * modification, are permitted provided that the following conditions are met:
 *
 *  * Redistributions of source code must retain the above copyright notice,
 *    this list of conditions and the following disclaimer.
 *
 *  * Redistributions in binary form must reproduce the above copyright notice,
 *    this list of conditions and the following disclaimer in the documentation
 *    and/or other materials provided with the distribution.
 *
 *  * Neither name of Kitware, Inc. nor the names of any contributors may be used
 *    to endorse or promote products derived from this software without specific
 *    prior written permission.
 *
 * THIS SOFTWARE IS PROVIDED BY THE COPYRIGHT HOLDERS AND CONTRIBUTORS ``AS IS''
 * AND ANY EXPRESS OR IMPLIED WARRANTIES, INCLUDING, BUT NOT LIMITED TO, THE
 * IMPLIED WARRANTIES OF MERCHANTABILITY AND FITNESS FOR A PARTICULAR PURPOSE
 * ARE DISCLAIMED. IN NO EVENT SHALL THE AUTHORS OR CONTRIBUTORS BE LIABLE FOR
 * ANY DIRECT, INDIRECT, INCIDENTAL, SPECIAL, EXEMPLARY, OR CONSEQUENTIAL
 * DAMAGES (INCLUDING, BUT NOT LIMITED TO, PROCUREMENT OF SUBSTITUTE GOODS OR
 * SERVICES; LOSS OF USE, DATA, OR PROFITS; OR BUSINESS INTERRUPTION) HOWEVER
 * CAUSED AND ON ANY THEORY OF LIABILITY, WHETHER IN CONTRACT, STRICT LIABILITY,
 * OR TORT (INCLUDING NEGLIGENCE OR OTHERWISE) ARISING IN ANY WAY OUT OF THE USE
 * OF THIS SOFTWARE, EVEN IF ADVISED OF THE POSSIBILITY OF SUCH DAMAGE.
 */

/**
 * \file
 * \brief Implementation of core camera and landmark initialization algorithm
 */

#include "initialize_cameras_landmarks.h"

#include <deque>

#include <vital/vital_foreach.h>

#include <vital/exceptions.h>
#include <vital/io/eigen_io.h>

#include <vital/algo/estimate_essential_matrix.h>
#include <vital/algo/triangulate_landmarks.h>

<<<<<<< HEAD
=======
#include <maptk/algo/bundle_adjust.h>
#include <maptk/algo/estimate_essential_matrix.h>
#include <maptk/algo/optimize_cameras.h>
#include <maptk/algo/triangulate_landmarks.h>
#include <maptk/plugins/core/triangulate_landmarks.h>
#include <maptk/exceptions.h>
#include <maptk/metrics.h>
#include <maptk/eigen_io.h>
#include <maptk/match_matrix.h>
>>>>>>> 4422ec5a
#include <maptk/triangulate.h>

using namespace kwiver::vital;

namespace kwiver {
namespace maptk {

namespace core
{


/// Private implementation class
class initialize_cameras_landmarks::priv
{
public:
  /// Constructor
  priv()
  : verbose(false),
    init_from_last(false),
    retriangulate_all(false),
    base_camera(),
    e_estimator(),
    camera_optimizer(),
    // use the core triangulation as the default, users can change it
    lm_triangulator(new maptk::core::triangulate_landmarks()),
    bundle_adjuster()
  {
  }

  priv(const priv& other)
  : verbose(other.verbose),
    init_from_last(other.init_from_last),
    retriangulate_all(other.retriangulate_all),
    base_camera(other.base_camera),
    e_estimator(!other.e_estimator ? algo::estimate_essential_matrix_sptr()
                                   : other.e_estimator->clone()),
    camera_optimizer(!other.camera_optimizer ? algo::optimize_cameras_sptr()
                                             : other.camera_optimizer->clone()),
    lm_triangulator(!other.lm_triangulator ? algo::triangulate_landmarks_sptr()
                                           : other.lm_triangulator->clone()),
    bundle_adjuster(!other.bundle_adjuster ? algo::bundle_adjust_sptr()
                                           : other.bundle_adjuster->clone())
  {
  }

  /// Construct and initialized camera for \a frame
  camera_sptr init_camera(frame_id_t frame, frame_id_t last_frame,
                          const camera_map::map_camera_t& cams,
                          const std::vector<track_sptr>& trks,
                          const landmark_map::map_landmark_t& lms) const;

  /// Re-triangulate all landmarks for provided tracks
  void retriangulate(landmark_map::map_landmark_t& lms,
                     const camera_map::map_camera_t& cams,
                     const std::vector<track_sptr>& trks,
                     const std::set<landmark_id_t>& new_lm_ids) const;

  /// Estimate the translation scale using a 2d-3d correspondence
  double estimate_t_scale(const vector_3d& KRp,
                          const vector_3d& Kt,
                          const vector_2d& pt2d) const;

  /// Compute a valid left camera from an essential matrix
  /**
   *  There for four valid left camera possibilities for any essential
   *  matrix (assuming the right camera is the identity camera).
   *  This function select the left camera such that a corresponding
   *  pair of points triangulates in front of both cameras.
   */
  vital::simple_camera
  extract_valid_left_camera(const essential_matrix_d& e,
                            const vector_2d& left_pt,
                            const vector_2d& right_pt) const;

  bool verbose;
  bool init_from_last;
  bool retriangulate_all;
<<<<<<< HEAD
  vital::simple_camera base_camera;
  vital::algo::estimate_essential_matrix_sptr e_estimator;
  vital::algo::triangulate_landmarks_sptr lm_triangulator;
=======
  camera_d base_camera;
  algo::estimate_essential_matrix_sptr e_estimator;
  algo::optimize_cameras_sptr camera_optimizer;
  algo::triangulate_landmarks_sptr lm_triangulator;
  algo::bundle_adjust_sptr bundle_adjuster;
>>>>>>> 4422ec5a
};


/// Construct and initialized camera for \a frame
camera_sptr
initialize_cameras_landmarks::priv
::init_camera(frame_id_t frame, frame_id_t last_frame,
              const camera_map::map_camera_t& cams,
              const std::vector<track_sptr>& trks,
              const landmark_map::map_landmark_t& lms) const
{
  typedef landmark_map::map_landmark_t lm_map_t;
  // extract coresponding image points and landmarks
  std::vector<vector_2d> pts_right, pts_left;
  std::vector<landmark_sptr> pts_lm;
  for(unsigned int i=0; i<trks.size(); ++i)
  {
    pts_right.push_back(trks[i]->find(last_frame)->feat->loc());
    pts_left.push_back(trks[i]->find(frame)->feat->loc());
    lm_map_t::const_iterator li = lms.find(trks[i]->id());
    if( li != lms.end() )
    {
      pts_lm.push_back(li->second);
    }
    else
    {
      pts_lm.push_back(landmark_sptr());
    }
  }

  // compute the essential matrix from the corresponding points
  camera_map::map_camera_t::const_iterator ci = cams.find(last_frame);
  if( ci == cams.end() )
  {
    throw invalid_value("Camera for last frame not provided.");
  }
  camera_sptr prev_cam = ci->second;
  camera_intrinsics_sptr cal_right = prev_cam->intrinsics();
  const camera_intrinsics_sptr cal_left = base_camera.get_intrinsics();
  std::vector<bool> inliers;
  essential_matrix_sptr E_sptr = e_estimator->estimate(pts_right, pts_left,
                                                       cal_right, cal_left,
                                                       inliers, 2.0);
  const essential_matrix_d E(*E_sptr);

  unsigned num_inliers = static_cast<unsigned>(std::count(inliers.begin(),
                                                          inliers.end(), true));
  if( this->verbose )
  {
    std::cout << "E matrix num inliers = " << num_inliers
              << "/" << inliers.size() << std::endl;
  }

  // get the first inlier index
  unsigned int inlier_idx = 0;
  for(; inlier_idx < inliers.size() && !inliers[inlier_idx]; ++inlier_idx);

  // get the first inlier correspondence to
  // disambiguate essential matrix solutions
  vector_2d left_pt = cal_left->unmap(pts_left[inlier_idx]);
  vector_2d right_pt = cal_right->unmap(pts_right[inlier_idx]);

  // compute the corresponding camera rotation and translation (up to scale)
  vital::simple_camera cam = extract_valid_left_camera(E, left_pt, right_pt);
  cam.set_intrinsics(cal_left);

  // compute the scale from existing landmark locations (if available)
  matrix_3x3d prev_R(prev_cam->rotation());
  vector_3d prev_t = prev_cam->translation();
<<<<<<< HEAD
  matrix_3x3d K(cam.get_intrinsics()->as_matrix());
  matrix_3x3d KR = K * matrix_3x3d(cam.get_rotation());
  vector_3d Kt = K * cam.translation();
=======
  matrix_3x3d R = matrix_3x3d(cam.get_rotation());
  vector_3d t = cam.get_translation();
>>>>>>> 4422ec5a
  std::vector<double> scales;
  scales.reserve(num_inliers);
  for(unsigned int i=0; i<inliers.size(); ++i)
  {
    if( !inliers[i] || !pts_lm[i] )
    {
      continue;
    }
    vector_3d pt3d = prev_R * pts_lm[i]->loc() + prev_t;
    const vector_2d& pt2d = cal_left.unmap(pts_left[i]);
    scales.push_back(estimate_t_scale(R*pt3d, t, pt2d));
  }
  // find the median scale
  double median_scale = 1.0;
  if( !scales.empty() )
  {
    size_t n = scales.size() / 2;
    std::nth_element(scales.begin(), scales.begin()+n, scales.end());
    median_scale = scales[n];
  }
  if( this->verbose )
  {
    std::cout << " median scale = "<< median_scale<<std::endl;
    if( !scales.empty() )
    {
      std::sort(scales.begin(), scales.end());
      std::cout << "    min scale = " << scales.front() << '\n'
                << "    max scale = " << scales.back() << std::endl;
    }
  }

  // adjust pose relative to the previous camera
  vector_3d new_t = cam.get_rotation() * prev_cam->translation()
                  + median_scale * cam.translation();
  cam.set_rotation(cam.get_rotation() * prev_cam->rotation());
  cam.set_translation(new_t);

<<<<<<< HEAD
  return cam.clone();
=======
  camera_sptr new_cam_sptr(new camera_d(cam));
  return new_cam_sptr;
>>>>>>> 4422ec5a
}


/// Re-triangulate all landmarks for provided tracks
void
initialize_cameras_landmarks::priv
::retriangulate(landmark_map::map_landmark_t& lms,
                const camera_map::map_camera_t& cams,
                const std::vector<track_sptr>& trks,
                const std::set<landmark_id_t>& new_lm_ids) const
{
  typedef landmark_map::map_landmark_t lm_map_t;
  lm_map_t init_lms;
  VITAL_FOREACH(const track_sptr& t, trks)
  {
    const track_id_t& tid = t->id();
    if( !this->retriangulate_all &&
        new_lm_ids.find(tid) == new_lm_ids.end() )
    {
      continue;
    }
    lm_map_t::const_iterator li = lms.find(tid);
    if( li == lms.end() )
    {
      landmark_sptr lm(new landmark_d(vector_3d(0,0,0)));
      init_lms[static_cast<landmark_id_t>(tid)] = lm;
    }
    else
    {
      init_lms.insert(*li);
    }
  }

  landmark_map_sptr lm_map(new simple_landmark_map(init_lms));
  camera_map_sptr cam_map(new simple_camera_map(cams));
  track_set_sptr tracks(new simple_track_set(trks));
  this->lm_triangulator->triangulate(cam_map, tracks, lm_map);

  VITAL_FOREACH(const lm_map_t::value_type& p, lm_map->landmarks())
  {
    lms[p.first] = p.second;
  }
}


/// Estimate the translation scale using a 2d-3d correspondence
double
initialize_cameras_landmarks::priv
::estimate_t_scale(const vector_3d& KRp,
                   const vector_3d& Kt,
                   const vector_2d& pt2d) const
{
  vector_3d a = KRp;
  vector_3d b = Kt;
  a.x() = pt2d.x() * a.z() - a.x();
  b.x() = pt2d.x() * b.z() - b.x();
  a.y() = pt2d.y() * a.z() - a.y();
  b.y() = pt2d.y() * b.z() - b.y();
  double cx = a.x()*b.z() - a.z()*b.x();
  double cy = a.y()*b.z() - a.z()*b.y();
  return (a.x()*cx + a.y()*cy) / -(b.x()*cx + b.y()*cy);
}

/// Compute a valid left camera from an essential matrix
vital::simple_camera
initialize_cameras_landmarks::priv
::extract_valid_left_camera(const essential_matrix_d& e,
                            const vector_2d& left_pt,
                            const vector_2d& right_pt) const
{
  /// construct an identity right camera
  const vector_3d t = e.translation();
  rotation_d R = e.rotation();

  std::vector<vector_2d> pts;
  pts.push_back(right_pt);
  pts.push_back(left_pt);

  std::vector<vital::simple_camera> cams(2);
  const vital::simple_camera& left_camera = cams[1];

  // option 1
  cams[1] = vital::simple_camera(R.inverse()*-t, R);
  vector_3d pt3 = triangulate_inhomog(cams, pts);
  if( pt3.z() > 0.0 && left_camera.depth(pt3) > 0.0 )
  {
    return left_camera;
  }

  // option 2, with negated translation
  cams[1] = vital::simple_camera(R.inverse()*t, R);
  pt3 = triangulate_inhomog(cams, pts);
  if( pt3.z() > 0.0 && left_camera.depth(pt3) > 0.0 )
  {
    return left_camera;
  }

  // option 3, with the twisted pair rotation
  R = e.twisted_rotation();
  cams[1] = vital::simple_camera(R.inverse()*-t, R);
  pt3 = triangulate_inhomog(cams, pts);
  if( pt3.z() > 0.0 && left_camera.depth(pt3) > 0.0 )
  {
    return left_camera;
  }

  // option 4, with negated translation
  cams[1] = vital::simple_camera(R.inverse()*t, R);
  pt3 = triangulate_inhomog(cams, pts);
  if( pt3.z() > 0.0 && left_camera.depth(pt3) > 0.0 )
  {
    return left_camera;
  }
  // should never get here
  return vital::simple_camera();
}


/// Constructor
initialize_cameras_landmarks
::initialize_cameras_landmarks()
: d_(new priv)
{
}


/// Copy Constructor
initialize_cameras_landmarks
::initialize_cameras_landmarks(const initialize_cameras_landmarks& other)
: d_(new priv(*other.d_))
{
}


/// Destructor
initialize_cameras_landmarks
::~initialize_cameras_landmarks()
{
}


/// Get this algorithm's \link vital::config_block configuration block \endlink
vital::config_block_sptr
initialize_cameras_landmarks
::get_configuration() const
{
  // get base config from base class
  vital::config_block_sptr config =
      vital::algo::initialize_cameras_landmarks::get_configuration();

  const camera_intrinsics_sptr K = d_->base_camera.get_intrinsics();

  config->set_value("verbose", d_->verbose,
                    "If true, write status messages to the terminal showing "
                    "debugging information");

  config->set_value("init_from_last", d_->init_from_last,
                    "If true, and a camera optimizer is specified, initialize "
                    "the camera using the closest exiting camera and optimize");

  config->set_value("retriangulate_all", d_->retriangulate_all,
                    "If true, re-triangulate all landmarks observed by a newly "
                    "initialized camera.  Otherwise, only triangulate or "
                    "re-triangulate landmarks that are marked for initialization.");

  config->set_value("base_camera:focal_length", K->focal_length(),
                    "focal length of the base camera model");

  config->set_value("base_camera:principal_point", K->principal_point().transpose(),
                    "The principal point of the base camera model \"x y\".\n"
                    "It is usually safe to assume this is the center of the "
                    "image.");

  config->set_value("base_camera:aspect_ratio", K->aspect_ratio(),
                    "the pixel aspect ratio of the base camera model");

  config->set_value("base_camera:skew", K->skew(),
                    "The skew factor of the base camera model.\n"
                    "This is almost always zero in any real camera.");

  // nested algorithm configurations
  vital::algo::estimate_essential_matrix
      ::get_nested_algo_configuration("essential_mat_estimator",
                                      config, d_->e_estimator);
<<<<<<< HEAD
  vital::algo::triangulate_landmarks
=======
  algo::optimize_cameras
      ::get_nested_algo_configuration("camera_optimizer",
                                      config, d_->camera_optimizer);
  algo::triangulate_landmarks
>>>>>>> 4422ec5a
      ::get_nested_algo_configuration("lm_triangulator",
                                      config, d_->lm_triangulator);
  algo::bundle_adjust
      ::get_nested_algo_configuration("bundle_adjuster",
                                      config, d_->bundle_adjuster);
  return config;
}


/// Set this algorithm's properties via a config block
void
initialize_cameras_landmarks
::set_configuration(vital::config_block_sptr config)
{
  const camera_intrinsics_sptr K = d_->base_camera.get_intrinsics();

  // Set nested algorithm configurations
  vital::algo::estimate_essential_matrix
      ::set_nested_algo_configuration("essential_mat_estimator",
                                      config, d_->e_estimator);
<<<<<<< HEAD
  vital::algo::triangulate_landmarks
=======
  algo::optimize_cameras
      ::set_nested_algo_configuration("camera_optimizer",
                                      config, d_->camera_optimizer);
  algo::triangulate_landmarks
>>>>>>> 4422ec5a
      ::set_nested_algo_configuration("lm_triangulator",
                                      config, d_->lm_triangulator);
  algo::bundle_adjust
      ::set_nested_algo_configuration("bundle_adjuster",
                                      config, d_->bundle_adjuster);

  d_->verbose = config->get_value<bool>("verbose",
                                        d_->verbose);

  d_->init_from_last = config->get_value<bool>("init_from_last",
                                               d_->init_from_last);

  d_->retriangulate_all = config->get_value<bool>("retriangulate_all",
                                                  d_->retriangulate_all);

  vital::config_block_sptr bc = config->subblock("base_camera");
  simple_camera_intrinsics K2(bc->get_value<double>("focal_length",
                                                    K->focal_length()),
                              bc->get_value<vector_2d>("principal_point",
                                                       K->principal_point()),
                              bc->get_value<double>("aspect_ratio",
                                                    K->aspect_ratio()),
                              bc->get_value<double>("skew",
                                                    K->skew()));
  d_->base_camera.set_intrinsics(K2.clone());
}


/// Check that the algorithm's currently configuration is valid
bool
initialize_cameras_landmarks
::check_configuration(vital::config_block_sptr config) const
{
<<<<<<< HEAD
  return vital::algo::estimate_essential_matrix
=======
  if (config->get_value<std::string>("camera_optimizer", "") != ""
      && !algo::optimize_cameras
              ::check_nested_algo_configuration("camera_optimizer", config))
  {
    return false;
  }
  if (config->get_value<std::string>("bundle_adjuster", "") != ""
      && !algo::bundle_adjust
              ::check_nested_algo_configuration("bundle_adjuster", config))
  {
    return false;
  }
  return algo::estimate_essential_matrix
>>>>>>> 4422ec5a
             ::check_nested_algo_configuration("essential_mat_estimator",
                                               config)
      && vital::algo::triangulate_landmarks
             ::check_nested_algo_configuration("lm_triangulator", config);
}

namespace
{

/// Extract valid cameras and cameras to initialize.
/**
 * If \a cameras is NULL then return empty cam_map and frame_ids unchanged.
 * If not NULL, return frame_ids containing IDs of all NULL cameras and
 * return cam_map containing all valid cameras.
 * \param [in]     cameras the camera map object to extract from
 * \param [in,out] frame_ids the set of all frames (input),
 *                           the set of frame to initialize (output)
 * \param [out]    cam_map the extract map of valid camera
 */
void extract_cameras(const camera_map_sptr& cameras,
                     std::set<frame_id_t>& frame_ids,
                     camera_map::map_camera_t& cam_map)
{
  cam_map.clear();
  if( !cameras )
  {
    return;
  }

  typedef camera_map::map_camera_t map_cam_t;
  map_cam_t all_cams = cameras->cameras();

  // Find the set of all cameras that need to be initialized
  std::set<frame_id_t> new_frames;
  VITAL_FOREACH(const map_cam_t::value_type& p, all_cams)
  {
    if(p.second)
    {
      cam_map.insert(p);
    }
    else if( frame_ids.count(p.first) )
    {
      new_frames.insert(p.first);
    }
  }
  frame_ids = new_frames;
}


/// Extract valid landmarks and landmarks to initialize.
/**
 * If \a landmarks is NULL then return empty lm_map and track_ids unchanged.
 * If not NULL, return track_ids containing IDs of all NULL landmark and
 * return lm_map containing all valid landmarks.
 * \param [in]     landmarks the landmark map object to extract from
 * \param [in,out] track_ids the set of all tracks (input),
 *                           the set of landmarks to initialize (output)
 * \param [out]    lm_map the extract map of valid landmarks
 */
void extract_landmarks(const landmark_map_sptr& landmarks,
                       std::set<track_id_t>& track_ids,
                       landmark_map::map_landmark_t& lm_map)
{
  lm_map.clear();
  if( !landmarks )
  {
    return;
  }

  typedef landmark_map::map_landmark_t map_landmark_t;
  map_landmark_t all_lms = landmarks->landmarks();

  // Find the set of all landmarks that need to be initialized
  std::set<track_id_t> new_landmarks;
  VITAL_FOREACH(const map_landmark_t::value_type& p, all_lms)
  {
    if(p.second)
    {
      lm_map.insert(p);
    }
    else if( track_ids.count(p.first) )
    {
      new_landmarks.insert(p.first);
    }
  }
  track_ids = new_landmarks;
}


/// Find the closest frame number with an existing camera
frame_id_t
find_closest_camera(const frame_id_t& frame,
                    const camera_map::map_camera_t& cams)
{
  typedef maptk::camera_map::map_camera_t map_cam_t;
  frame_id_t other_frame = cams.rbegin()->first;
  map_cam_t::const_iterator ci = cams.lower_bound(frame);
  if( ci == cams.end() )
  {
    other_frame = cams.rbegin()->first;
  }
  else
  {
    other_frame = ci->first;
    if (ci != cams.begin() &&
        (other_frame-frame) >= (frame-(--ci)->first))
    {
      other_frame = ci->first;
    }
  }
  return other_frame;
}


/// find the best pair of camera indices to start with
void
find_best_initial_pair(const Eigen::SparseMatrix<unsigned int>& mm,
                       int& i, int& j)
{
  typedef Eigen::Matrix<unsigned int, Eigen::Dynamic, 1> vectorXu;
  const int cols = mm.cols();
  const vectorXu d = mm.diagonal();

  // compute the maximum off-diagonal value
  unsigned int global_max_matches = 0;
  for( int k=0; k<cols; ++k)
  {
    for(Eigen::SparseMatrix<unsigned int>::InnerIterator it(mm, k); it; ++it)
    {
      if(it.row() > k && it.value() > global_max_matches)
      {
        global_max_matches = it.value();
      }
    }
  }
  const unsigned int threshold = std::max(global_max_matches / 2, 20u);

  std::cout <<"global max "<<global_max_matches << std::endl;
  std::cout <<"threshold "<<threshold << std::endl;
  for(int x=1; x<cols; ++x)
  {
    unsigned int max_matches = 0;
    int max_i = 0, max_j = 0;
    for(int y=0; y<cols-x; ++y)
    {
      unsigned int matches = mm.coeff(x+y,y);
      if( matches > max_matches )
      {
        max_matches = matches;
        max_i = y;
        max_j = x+y;
      }
    }
    std::cout << "max matches at "<<x<<" is "<< max_matches << " at "<< max_i << ", "<< max_j<<std::endl;
    if( max_matches < threshold )
    {
      break;
    }
    i = max_i;
    j = max_j;
  }
}


// find the frame in the set \p new_frame_ids that sees the most
// landmarks in \p lms in the track set \p tracks.
frame_id_t
next_best_frame(const track_set_sptr tracks,
                const maptk::landmark_map::map_landmark_t& lms,
                const std::set<frame_id_t>& new_frame_ids)
{
  const std::vector<track_sptr> trks = tracks->tracks();
  typedef std::map<frame_id_t, unsigned int> frame_map_t;
  frame_map_t vis_count;
  BOOST_FOREACH(const track_sptr& t, trks)
  {
    if( lms.find(t->id()) != lms.end() )
    {
      const std::set<frame_id_t> t_frames = t->all_frame_ids();
      BOOST_FOREACH(const frame_id_t& fid, t_frames)
      {
        if( new_frame_ids.find(fid) == new_frame_ids.end() )
        {
          continue;
        }
        frame_map_t::iterator fmi = vis_count.find(fid);
        if( fmi == vis_count.end() )
        {
          vis_count.insert(std::pair<frame_id_t, unsigned int>(fid,1));
        }
        else
        {
          ++fmi->second;
        }
      }
    }
  }
  // find the maximum observation
  unsigned int max_count = 0;
  frame_id_t best_frame = 0;
  BOOST_FOREACH(const frame_map_t::value_type& p, vis_count)
  {
    if(p.second > max_count)
    {
      max_count = p.second;
      best_frame = p.first;
    }
  }
  std::cout << "frame "<< best_frame << " sees "<< max_count << " landmarks"<<std::endl;
  return best_frame;
}


} // end anonymous namespace


/// Initialize the camera and landmark parameters given a set of tracks
void
initialize_cameras_landmarks
::initialize(camera_map_sptr& cameras,
             landmark_map_sptr& landmarks,
             track_set_sptr tracks) const
{
  if( !tracks )
  {
    throw invalid_value("Some required input data is NULL.");
  }
  if( !d_->e_estimator )
  {
    throw invalid_value("Essential matrix estimator not initialized.");
  }
  if( !d_->lm_triangulator )
  {
    throw invalid_value("Landmark triangulator not initialized.");
  }
  typedef vital::camera_map::map_camera_t map_cam_t;
  typedef vital::landmark_map::map_landmark_t map_landmark_t;

  // Extract the existing cameras and camera ids to be initialized
  std::set<frame_id_t> frame_ids = tracks->all_frame_ids();
  map_cam_t cams;
  extract_cameras(cameras, frame_ids, cams);
  std::set<frame_id_t> new_frame_ids(frame_ids);

  // Extract the existing landmarks and landmark ids to be initialized
  std::set<track_id_t> track_ids = tracks->all_track_ids();
  map_landmark_t lms;
  extract_landmarks(landmarks, track_ids, lms);
  std::set<landmark_id_t> new_lm_ids(track_ids.begin(), track_ids.end());

  std::vector<track_sptr> trks = tracks->tracks();

  if(new_frame_ids.empty() && new_lm_ids.empty())
  {
    //nothing to initialize
    return;
  }

  // initialize landmarks if there are already at least two cameras
  if(cams.size() > 2 && !new_lm_ids.empty())
  {
    map_landmark_t init_lms;
    VITAL_FOREACH(const landmark_id_t& lmid, new_lm_ids)
    {
      landmark_sptr lm(new landmark_d(vector_3d(0,0,0)));
      init_lms[static_cast<landmark_id_t>(lmid)] = lm;
    }

    landmark_map_sptr lm_map(new simple_landmark_map(init_lms));
    camera_map_sptr cam_map(new simple_camera_map(cams));
    d_->lm_triangulator->triangulate(cam_map, tracks, lm_map);

    VITAL_FOREACH(const map_landmark_t::value_type& p, lm_map->landmarks())
    {
      lms[p.first] = p.second;
    }
  }

  std::vector<frame_id_t> mm_frames(frame_ids.begin(), frame_ids.end());
  Eigen::SparseMatrix<unsigned int> mm = match_matrix(tracks, mm_frames);
  int init_i=0,init_j=0;
  find_best_initial_pair(mm, init_i, init_j);
  std::cout << "using frames "<< mm_frames[init_i] << " and " << mm_frames[init_j] <<std::endl;

  if(cams.empty())
  {
<<<<<<< HEAD
    // first frame, initilze to base camera
    frame_id_t f = new_frame_ids.front();
    new_frame_ids.pop_front();
    cams[f] = d_->base_camera.clone();
=======
    // first frame, initialize to base camera
    frame_id_t f = mm_frames[init_i];
    new_frame_ids.erase(f);
    cams[f] = camera_sptr(new camera_d(d_->base_camera));
>>>>>>> 4422ec5a
  }

  while( !new_frame_ids.empty() )
  {
    frame_id_t f;
    if( cams.size() == 1 )
    {
      f = mm_frames[init_j];
    }
    else
    {
      f = next_best_frame(tracks, lms, new_frame_ids);
    }
    new_frame_ids.erase(f);

    // get the closest frame number with an existing camera
    frame_id_t other_frame = find_closest_camera(f, cams);
    if(d_->verbose)
    {
      std::cout <<"frame "<< f <<" uses reference "<< other_frame <<std::endl;
    }

    // get the subset of tracks that have features on frame f
    track_set_sptr ftracks = tracks->active_tracks(static_cast<int>(f));
    // get the subset of tracks that also  have features on the other frame
    ftracks = ftracks->active_tracks(static_cast<int>(other_frame));

    // find existing landmarks for these tracks
    map_landmark_t flms;
    std::vector<track_sptr> trks = ftracks->tracks();
    VITAL_FOREACH(const track_sptr& t, trks)
    {
      map_landmark_t::const_iterator li = lms.find(t->id());
      if( li != lms.end() )
      {
        flms.insert(*li);
      }
    }

    if( d_->init_from_last && d_->camera_optimizer && flms.size() > 3)
    {
      cams[f] = cams[other_frame]->clone();
    }
    else
    {
      cams[f] = d_->init_camera(f, other_frame, cams, trks, flms);
    }

    // optionally optimize the new camera
    if( d_->camera_optimizer && flms.size() > 3)
    {
      camera_map::map_camera_t opt_cam_map;
      opt_cam_map[f] = cams[f];
      camera_map_sptr opt_cams(new simple_camera_map(opt_cam_map));
      landmark_map_sptr landmarks(new simple_landmark_map(flms));
      track_set_sptr tracks(new simple_track_set(trks));
      d_->camera_optimizer->optimize(opt_cams, tracks, landmarks);
      cams[f] = opt_cams->cameras()[f];
    }


    // triangulate (or re-triangulate) points seen by the new camera
    d_->retriangulate(lms, cams, trks, new_lm_ids);

    if( d_->bundle_adjuster && cams.size() == 2)
    {
      camera_map_sptr ba_cams(new simple_camera_map(cams));
      landmark_map_sptr ba_lms(new simple_landmark_map(lms));
      double init_rmse = maptk::reprojection_rmse(cams, lms, trks);
      std::cerr << "initial reprojection RMSE: " << init_rmse << std::endl;

      d_->bundle_adjuster->optimize(ba_cams, ba_lms, tracks);
      cams = ba_cams->cameras();
      lms = ba_lms->landmarks();
      double final_rmse = maptk::reprojection_rmse(cams, lms, trks);
      std::cerr << "final reprojection RMSE: " << final_rmse << std::endl;
      std::cout << "updated focal length "<<cams.begin()->second->intrinsics().focal_length() <<std::endl;
    }

    if(d_->verbose)
    {
      std::cout << "frame "<<f<<" - num landmarks = "<< lms.size() << std::endl;
    }
  }

  cameras = camera_map_sptr(new simple_camera_map(cams));
  landmarks = landmark_map_sptr(new simple_landmark_map(lms));
}


} // end namespace core

} // end namespace maptk
} // end namespace kwiver<|MERGE_RESOLUTION|>--- conflicted
+++ resolved
@@ -44,19 +44,12 @@
 
 #include <vital/algo/estimate_essential_matrix.h>
 #include <vital/algo/triangulate_landmarks.h>
-
-<<<<<<< HEAD
-=======
-#include <maptk/algo/bundle_adjust.h>
-#include <maptk/algo/estimate_essential_matrix.h>
-#include <maptk/algo/optimize_cameras.h>
-#include <maptk/algo/triangulate_landmarks.h>
+#include <vital/algo/bundle_adjust.h>
+#include <vital/algo/optimize_cameras.h>
+
 #include <maptk/plugins/core/triangulate_landmarks.h>
-#include <maptk/exceptions.h>
 #include <maptk/metrics.h>
-#include <maptk/eigen_io.h>
 #include <maptk/match_matrix.h>
->>>>>>> 4422ec5a
 #include <maptk/triangulate.h>
 
 using namespace kwiver::vital;
@@ -134,17 +127,11 @@
   bool verbose;
   bool init_from_last;
   bool retriangulate_all;
-<<<<<<< HEAD
   vital::simple_camera base_camera;
   vital::algo::estimate_essential_matrix_sptr e_estimator;
+  vital::algo::optimize_cameras_sptr camera_optimizer;
   vital::algo::triangulate_landmarks_sptr lm_triangulator;
-=======
-  camera_d base_camera;
-  algo::estimate_essential_matrix_sptr e_estimator;
-  algo::optimize_cameras_sptr camera_optimizer;
-  algo::triangulate_landmarks_sptr lm_triangulator;
-  algo::bundle_adjust_sptr bundle_adjuster;
->>>>>>> 4422ec5a
+  vital::algo::bundle_adjust_sptr bundle_adjuster;
 };
 
 
@@ -214,14 +201,8 @@
   // compute the scale from existing landmark locations (if available)
   matrix_3x3d prev_R(prev_cam->rotation());
   vector_3d prev_t = prev_cam->translation();
-<<<<<<< HEAD
-  matrix_3x3d K(cam.get_intrinsics()->as_matrix());
-  matrix_3x3d KR = K * matrix_3x3d(cam.get_rotation());
-  vector_3d Kt = K * cam.translation();
-=======
   matrix_3x3d R = matrix_3x3d(cam.get_rotation());
-  vector_3d t = cam.get_translation();
->>>>>>> 4422ec5a
+  vector_3d t = cam.translation();
   std::vector<double> scales;
   scales.reserve(num_inliers);
   for(unsigned int i=0; i<inliers.size(); ++i)
@@ -231,7 +212,7 @@
       continue;
     }
     vector_3d pt3d = prev_R * pts_lm[i]->loc() + prev_t;
-    const vector_2d& pt2d = cal_left.unmap(pts_left[i]);
+    const vector_2d& pt2d = cal_left->unmap(pts_left[i]);
     scales.push_back(estimate_t_scale(R*pt3d, t, pt2d));
   }
   // find the median scale
@@ -259,12 +240,7 @@
   cam.set_rotation(cam.get_rotation() * prev_cam->rotation());
   cam.set_translation(new_t);
 
-<<<<<<< HEAD
   return cam.clone();
-=======
-  camera_sptr new_cam_sptr(new camera_d(cam));
-  return new_cam_sptr;
->>>>>>> 4422ec5a
 }
 
 
@@ -449,17 +425,13 @@
   vital::algo::estimate_essential_matrix
       ::get_nested_algo_configuration("essential_mat_estimator",
                                       config, d_->e_estimator);
-<<<<<<< HEAD
-  vital::algo::triangulate_landmarks
-=======
-  algo::optimize_cameras
+  vital::algo::optimize_cameras
       ::get_nested_algo_configuration("camera_optimizer",
                                       config, d_->camera_optimizer);
-  algo::triangulate_landmarks
->>>>>>> 4422ec5a
+  vital::algo::triangulate_landmarks
       ::get_nested_algo_configuration("lm_triangulator",
                                       config, d_->lm_triangulator);
-  algo::bundle_adjust
+  vital::algo::bundle_adjust
       ::get_nested_algo_configuration("bundle_adjuster",
                                       config, d_->bundle_adjuster);
   return config;
@@ -477,17 +449,13 @@
   vital::algo::estimate_essential_matrix
       ::set_nested_algo_configuration("essential_mat_estimator",
                                       config, d_->e_estimator);
-<<<<<<< HEAD
-  vital::algo::triangulate_landmarks
-=======
-  algo::optimize_cameras
+  vital::algo::optimize_cameras
       ::set_nested_algo_configuration("camera_optimizer",
                                       config, d_->camera_optimizer);
-  algo::triangulate_landmarks
->>>>>>> 4422ec5a
+  vital::algo::triangulate_landmarks
       ::set_nested_algo_configuration("lm_triangulator",
                                       config, d_->lm_triangulator);
-  algo::bundle_adjust
+  vital::algo::bundle_adjust
       ::set_nested_algo_configuration("bundle_adjuster",
                                       config, d_->bundle_adjuster);
 
@@ -518,23 +486,19 @@
 initialize_cameras_landmarks
 ::check_configuration(vital::config_block_sptr config) const
 {
-<<<<<<< HEAD
+  if (config->get_value<std::string>("camera_optimizer", "") != ""
+      && !vital::algo::optimize_cameras
+              ::check_nested_algo_configuration("camera_optimizer", config))
+  {
+    return false;
+  }
+  if (config->get_value<std::string>("bundle_adjuster", "") != ""
+      && !vital::algo::bundle_adjust
+              ::check_nested_algo_configuration("bundle_adjuster", config))
+  {
+    return false;
+  }
   return vital::algo::estimate_essential_matrix
-=======
-  if (config->get_value<std::string>("camera_optimizer", "") != ""
-      && !algo::optimize_cameras
-              ::check_nested_algo_configuration("camera_optimizer", config))
-  {
-    return false;
-  }
-  if (config->get_value<std::string>("bundle_adjuster", "") != ""
-      && !algo::bundle_adjust
-              ::check_nested_algo_configuration("bundle_adjuster", config))
-  {
-    return false;
-  }
-  return algo::estimate_essential_matrix
->>>>>>> 4422ec5a
              ::check_nested_algo_configuration("essential_mat_estimator",
                                                config)
       && vital::algo::triangulate_landmarks
@@ -629,7 +593,7 @@
 find_closest_camera(const frame_id_t& frame,
                     const camera_map::map_camera_t& cams)
 {
-  typedef maptk::camera_map::map_camera_t map_cam_t;
+  typedef vital::camera_map::map_camera_t map_cam_t;
   frame_id_t other_frame = cams.rbegin()->first;
   map_cam_t::const_iterator ci = cams.lower_bound(frame);
   if( ci == cams.end() )
@@ -703,18 +667,18 @@
 // landmarks in \p lms in the track set \p tracks.
 frame_id_t
 next_best_frame(const track_set_sptr tracks,
-                const maptk::landmark_map::map_landmark_t& lms,
+                const vital::landmark_map::map_landmark_t& lms,
                 const std::set<frame_id_t>& new_frame_ids)
 {
   const std::vector<track_sptr> trks = tracks->tracks();
   typedef std::map<frame_id_t, unsigned int> frame_map_t;
   frame_map_t vis_count;
-  BOOST_FOREACH(const track_sptr& t, trks)
+  VITAL_FOREACH(const track_sptr& t, trks)
   {
     if( lms.find(t->id()) != lms.end() )
     {
       const std::set<frame_id_t> t_frames = t->all_frame_ids();
-      BOOST_FOREACH(const frame_id_t& fid, t_frames)
+      VITAL_FOREACH(const frame_id_t& fid, t_frames)
       {
         if( new_frame_ids.find(fid) == new_frame_ids.end() )
         {
@@ -735,7 +699,7 @@
   // find the maximum observation
   unsigned int max_count = 0;
   frame_id_t best_frame = 0;
-  BOOST_FOREACH(const frame_map_t::value_type& p, vis_count)
+  VITAL_FOREACH(const frame_map_t::value_type& p, vis_count)
   {
     if(p.second > max_count)
     {
@@ -821,17 +785,10 @@
 
   if(cams.empty())
   {
-<<<<<<< HEAD
-    // first frame, initilze to base camera
-    frame_id_t f = new_frame_ids.front();
-    new_frame_ids.pop_front();
-    cams[f] = d_->base_camera.clone();
-=======
     // first frame, initialize to base camera
     frame_id_t f = mm_frames[init_i];
     new_frame_ids.erase(f);
-    cams[f] = camera_sptr(new camera_d(d_->base_camera));
->>>>>>> 4422ec5a
+    cams[f] = d_->base_camera.clone();
   }
 
   while( !new_frame_ids.empty() )
@@ -908,7 +865,7 @@
       lms = ba_lms->landmarks();
       double final_rmse = maptk::reprojection_rmse(cams, lms, trks);
       std::cerr << "final reprojection RMSE: " << final_rmse << std::endl;
-      std::cout << "updated focal length "<<cams.begin()->second->intrinsics().focal_length() <<std::endl;
+      std::cout << "updated focal length "<<cams.begin()->second->intrinsics()->focal_length() <<std::endl;
     }
 
     if(d_->verbose)
