--- conflicted
+++ resolved
@@ -57,11 +57,7 @@
     : m_homogeneous(false),
       m_ransac(true),
       m_min_angle_deg(1.0f),
-<<<<<<< HEAD
-      m_inlier_threshold_pixels(10.0),
-=======
       m_inlier_threshold_pixels(2.0),
->>>>>>> 73221e74
       m_inlier_threshold_pixels_sq(m_inlier_threshold_pixels*m_inlier_threshold_pixels),
       m_frac_track_inliers_to_keep_triangulated_point(0.5f),
       m_max_ransac_samples(20),
@@ -304,11 +300,7 @@
 
     lm.set_loc(pt3d);
     //count inliers
-<<<<<<< HEAD
-    for (int idx = 0; idx < lm_cams.size(); ++idx)
-=======
     for (unsigned int idx = 0; idx < lm_cams.size(); ++idx)
->>>>>>> 73221e74
     {
       auto depth = lm_cams[idx].depth(lm.loc());
       if (depth <= 0)
@@ -475,15 +467,9 @@
         }
         //test if the point is behind any of the cameras
         bool behind = false;
-<<<<<<< HEAD
-        for (int idx = 0; idx < lm_cams.size(); ++idx)
-        {
-          auto depth = lm_cams[idx].depth(pt3d);
-=======
         for (auto const& lm_cam : lm_cams)
         {
           auto depth = lm_cam.depth(pt3d);
->>>>>>> 73221e74
           if (depth <= 0)
           {
             behind = true;
@@ -492,15 +478,9 @@
         }
         if (behind)
         {
-<<<<<<< HEAD
-          for (int idx = 0; idx < lm_cams.size(); ++idx)
-          {
-            lm_features[idx]->inlier = false;
-=======
           for (auto lm_feat : lm_features)
           {
             lm_feat->inlier = false;
->>>>>>> 73221e74
           }
           failed_landmarks.insert(p.first);
           continue;
@@ -508,11 +488,7 @@
       }
 
       //set inlier/outlier states for the measurements
-<<<<<<< HEAD
-      for (int idx = 0; idx < lm_cams.size(); ++idx)
-=======
       for (unsigned int idx = 0; idx < lm_cams.size(); ++idx)
->>>>>>> 73221e74
       {
         vital::landmark_d lm;
         lm.set_loc(pt3d);
@@ -528,15 +504,9 @@
       }
       if (!pt3d.allFinite())
       {
-<<<<<<< HEAD
-        for (int idx = 0; idx < lm_cams.size(); ++idx)
-        {
-          lm_features[idx]->inlier = false;
-=======
         for (auto lm_feat : lm_features)
         {
           lm_feat->inlier = false;
->>>>>>> 73221e74
         }
         failed_landmarks.insert(p.first);
         continue;
@@ -548,15 +518,9 @@
       {
         failed_landmarks.insert(p.first);
         failed_angle.insert(p.first);
-<<<<<<< HEAD
-        for (int idx = 0; idx < lm_cams.size(); ++idx)
-        {
-          lm_features[idx]->inlier = false;
-=======
         for (auto lm_feat : lm_features)
         {
           lm_feat->inlier = false;
->>>>>>> 73221e74
         }
         continue;
       }
