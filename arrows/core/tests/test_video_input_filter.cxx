/*ckwg +29
 * Copyright 2017-2018 by Kitware, Inc.
 * All rights reserved.
 *
 * Redistribution and use in source and binary forms, with or without
 * modification, are permitted provided that the following conditions are met:
 *
 *  * Redistributions of source code must retain the above copyright notice,
 *    this list of conditions and the following disclaimer.
 *
 *  * Redistributions in binary form must reproduce the above copyright notice,
 *    this list of conditions and the following disclaimer in the documentation
 *    and/or other materials provided with the distribution.
 *
 *  * Neither name of Kitware, Inc. nor the names of any contributors may be used
 *    to endorse or promote products derived from this software without specific
 *    prior written permission.
 *
 * THIS SOFTWARE IS PROVIDED BY THE COPYRIGHT HOLDERS AND CONTRIBUTORS "AS IS"
 * AND ANY EXPRESS OR IMPLIED WARRANTIES, INCLUDING, BUT NOT LIMITED TO, THE
 * IMPLIED WARRANTIES OF MERCHANTABILITY AND FITNESS FOR A PARTICULAR PURPOSE
 * ARE DISCLAIMED. IN NO EVENT SHALL THE AUTHORS OR CONTRIBUTORS BE LIABLE FOR
 * ANY DIRECT, INDIRECT, INCIDENTAL, SPECIAL, EXEMPLARY, OR CONSEQUENTIAL
 * DAMAGES (INCLUDING, BUT NOT LIMITED TO, PROCUREMENT OF SUBSTITUTE GOODS OR
 * SERVICES; LOSS OF USE, DATA, OR PROFITS; OR BUSINESS INTERRUPTION) HOWEVER
 * CAUSED AND ON ANY THEORY OF LIABILITY, WHETHER IN CONTRACT, STRICT LIABILITY,
 * OR TORT (INCLUDING NEGLIGENCE OR OTHERWISE) ARISING IN ANY WAY OUT OF THE USE
 * OF THIS SOFTWARE, EVEN IF ADVISED OF THE POSSIBILITY OF SUCH DAMAGE.
 */

/**
 * \file
 * \brief test reading images and metadata with video_input_split
 */

#include <test_gtest.h>

#include <arrows/core/video_input_filter.h>
#include <vital/algo/algorithm_factory.h>
#include <vital/io/metadata_io.h>
#include <vital/plugin_loader/plugin_manager.h>

#include <memory>
#include <string>
#include <fstream>
#include <iostream>

#include "barcode_decode.h"
#include "seek_frame_common.h"

kwiver::vital::path_t g_data_dir;

namespace algo = kwiver::vital::algo;
namespace kac = kwiver::arrows::core;
static int num_expected_frames = 50;
static int num_expected_frames_subset = 20;
static int start_at_frame = 11;
static int stop_after_frame = 30;
static std::string list_file_name = "frame_list.txt";

// ----------------------------------------------------------------------------
int
main(int argc, char* argv[])
{
  ::testing::InitGoogleTest( &argc, argv );
  TEST_LOAD_PLUGINS();

  GET_ARG(1, g_data_dir);

  return RUN_ALL_TESTS();
}

// ----------------------------------------------------------------------------
class video_input_filter : public ::testing::Test
{
  TEST_ARG(data_dir);
};

// ----------------------------------------------------------------------------
TEST_F(video_input_filter, create)
{
  EXPECT_NE( nullptr, algo::video_input::create("filter") );
}

// ----------------------------------------------------------------------------
static
bool
set_config(kwiver::vital::config_block_sptr config, std::string const& data_dir)
{
  config->set_value( "video_input:type", "split" );
  config->set_value( "video_input:split:image_source:type", "image_list" );
  if ( kwiver::vital::has_algorithm_impl_name( "image_io", "ocv" ) )
  {
    config->set_value( "video_input:split:image_source:image_list:image_reader:type", "ocv" );
  }
  else if ( kwiver::vital::has_algorithm_impl_name( "image_io", "vxl" ) )
  {
    config->set_value( "video_input:split:image_source:image_list:image_reader:type", "vxl" );
  }
  else
  {
    std::cout << "Skipping tests since there is no image reader." << std::endl;
    return false;
  }

  config->set_value( "video_input:split:metadata_source:type", "pos" );
  config->set_value( "video_input:split:metadata_source:pos:metadata_directory", data_dir + "/pos");

  return true;
}

// ----------------------------------------------------------------------------
TEST_F(video_input_filter, read_list)
{
  // make config block
  auto config = kwiver::vital::config_block::empty_config();

  if( !set_config(config, data_dir) )
  {
    return;
  }

  kwiver::arrows::core::video_input_filter vif;

  EXPECT_TRUE( vif.check_configuration( config ) );
  vif.set_configuration( config );

  kwiver::vital::path_t list_file = data_dir + "/" + list_file_name;
  vif.open( list_file );

  kwiver::vital::timestamp ts;

  EXPECT_EQ( num_expected_frames, vif.num_frames() )
    << "Number of frames before extracting frames should be "
    << num_expected_frames;

  int num_frames = 0;
  while ( vif.next_frame( ts ) )
  {
    auto img = vif.frame_image();
    auto md = vif.frame_metadata();

    if (md.size() > 0)
    {
      std::cout << "-----------------------------------\n" << std::endl;
      kwiver::vital::print_metadata( std::cout, *md[0] );
    }

    ++num_frames;
    EXPECT_EQ( num_frames, ts.get_frame() )
      << "Frame numbers should be sequential";
<<<<<<< HEAD
    EXPECT_EQ( ts.get_frame(), decode_barcode(*img) )
      << "Frame number should match barcode in frame image";
=======

    EXPECT_EQ( ts.get_time_usec(), vif.frame_timestamp().get_time_usec() );
    EXPECT_EQ( ts.get_frame(), vif.frame_timestamp().get_frame() );
>>>>>>> cb3daaba
  }
  EXPECT_EQ( num_expected_frames, num_frames )
    << "Number of frames found should be "
    << num_expected_frames;
  EXPECT_EQ( num_expected_frames, vif.num_frames() )
    << "Number of frames after extracting frames should be "
    << num_expected_frames;
}


// ----------------------------------------------------------------------------
TEST_F(video_input_filter, read_list_subset)
{
  // make config block
  auto config = kwiver::vital::config_block::empty_config();

  if( !set_config(config, data_dir) )
  {
    return;
  }

  config->set_value( "start_at_frame", start_at_frame );
  config->set_value( "stop_after_frame", stop_after_frame );

  kwiver::arrows::core::video_input_filter vif;

  EXPECT_TRUE( vif.check_configuration( config ) );
  vif.set_configuration( config );

  kwiver::vital::path_t list_file = data_dir + "/" + list_file_name;
  vif.open( list_file );

  kwiver::vital::timestamp ts;

  EXPECT_EQ( num_expected_frames_subset, vif.num_frames() )
    << "Number of frames before extracting frames should be "
    << num_expected_frames_subset;

  int num_frames = 0;
  int frame_idx = 10;
  while ( vif.next_frame( ts ) )
  {
    auto img = vif.frame_image();
    auto md = vif.frame_metadata();

    if ( md.size() > 0 )
    {
      std::cout << "-----------------------------------\n" << std::endl;
      kwiver::vital::print_metadata( std::cout, *md[0] );
    }

    ++num_frames;
    ++frame_idx;
    EXPECT_EQ( frame_idx, ts.get_frame() )
      << "Frame numbers should be sequential";
    EXPECT_EQ( ts.get_frame(), decode_barcode(*img) )
      << "Frame number should match barcode in frame image";
  }
  EXPECT_EQ( num_expected_frames_subset, num_frames )
    << "Number of frames found should be "
    << num_expected_frames_subset;
  EXPECT_EQ( num_expected_frames_subset, vif.num_frames() )
    << "Number of frames after extracting frames should be "
    << num_expected_frames_subset;
}

TEST_F(video_input_filter, seek_frame)
{
  // make config block
  auto config = kwiver::vital::config_block::empty_config();

  if( !set_config(config, data_dir) )
  {
    return;
  }

  kwiver::arrows::core::video_input_filter vif;

  EXPECT_TRUE( vif.check_configuration( config ) );
  vif.set_configuration( config );

  kwiver::vital::path_t list_file = data_dir + "/" + list_file_name;

  // Open the video
  vif.open( list_file );

  test_seek_frame( vif );

  vif.close();
}

TEST_F(video_input_filter, metadata_map)
{
  // make config block
  auto config = kwiver::vital::config_block::empty_config();

  if( !set_config(config, data_dir) )
  {
    return;
  }

  kwiver::arrows::core::video_input_filter vif;

  EXPECT_TRUE( vif.check_configuration( config ) );
  vif.set_configuration( config );

  kwiver::vital::path_t list_file = data_dir + "/" + list_file_name;

  // Open the video
  vif.open( list_file );

  // Get metadata map
  auto md_map = vif.metadata_map()->metadata();

  EXPECT_EQ( md_map.size(), num_expected_frames )
    << "There should be metadata for every frame";

  // Open the list file directly and construct metadata file names and compare
  std::ifstream list_file_stream( list_file );
  int frame_number = 1;
  std::string file_name;
  while ( std::getline( list_file_stream, file_name ) )
  {
    file_name.replace(0, 6, "pos");
    file_name.replace(file_name.length() - 3, 3, "pos");

    auto md_test = kwiver::vital::read_pos_file( data_dir + "/" + file_name );
    auto md_vec = md_map[frame_number];

    // Loop over metadata items and compare
    for (auto iter = md_test->begin(); iter != md_test->end(); ++iter)
    {
      bool found_item = false;
      for (auto md : md_vec)
      {
        found_item = found_item || md->has( iter->first );
      }
      EXPECT_TRUE( found_item )
        << "Metadata should have item " << iter->second->name();
    }

    frame_number++;
  }
  list_file_stream.close();

  vif.close();
}

TEST_F(video_input_filter, seek_frame_sublist)
{
  // make config block
  auto config = kwiver::vital::config_block::empty_config();

  if( !set_config(config, data_dir) )
  {
    return;
  }

  config->set_value( "start_at_frame", start_at_frame );
  config->set_value( "stop_after_frame", stop_after_frame );

  kwiver::arrows::core::video_input_filter vif;

  EXPECT_TRUE( vif.check_configuration( config ) );
  vif.set_configuration( config );

  kwiver::vital::path_t list_file = data_dir + "/" + list_file_name;

  // Open the video
  vif.open( list_file );

  test_seek_frame_sublist( vif );

  vif.close();
}

TEST_F(video_input_filter, metadata_map_sublist)
{
  // make config block
  auto config = kwiver::vital::config_block::empty_config();

  if( !set_config(config, data_dir) )
  {
    return;
  }

  config->set_value( "start_at_frame", start_at_frame );
  config->set_value( "stop_after_frame", stop_after_frame );

  kwiver::arrows::core::video_input_filter vif;

  EXPECT_TRUE( vif.check_configuration( config ) );
  vif.set_configuration( config );

  kwiver::vital::path_t list_file = data_dir + "/" + list_file_name;

  // Open the video
  vif.open( list_file );

  // Get metadata map
  auto md_map = vif.metadata_map()->metadata();

  EXPECT_EQ( md_map.size(), num_expected_frames_subset )
    << "There should be metadata for every frame";

  // Open the list file directly and construct metadata file names and compare
  std::ifstream list_file_stream( list_file );
  int frame_number = 1;
  std::string file_name;
  while ( std::getline( list_file_stream, file_name ) )
  {
    if (frame_number >= start_at_frame && frame_number <= stop_after_frame)
    {
      file_name.replace(0, 6, "pos");
      file_name.replace(file_name.length() - 3, 3, "pos");

      auto md_test = kwiver::vital::read_pos_file( data_dir + "/" + file_name );
      auto md_vec = md_map[frame_number];

      // Loop over metadata items and compare
      for (auto iter = md_test->begin(); iter != md_test->end(); ++iter)
      {
        bool found_item = false;
        for (auto md : md_vec)
        {
          found_item = found_item || md->has( iter->first );
        }
        EXPECT_TRUE( found_item )
          << "Metadata should have item " << iter->second->name();
      }
    }

    frame_number++;
  }
  list_file_stream.close();

  vif.close();
}

// ----------------------------------------------------------------------------
TEST_F(video_input_filter, test_capabilities)
{
  // make config block
  auto config = kwiver::vital::config_block::empty_config();

  if( !set_config(config, data_dir) )
  {
    return;
  }

  kwiver::arrows::core::video_input_filter vif;

  EXPECT_TRUE( vif.check_configuration( config ) );
  vif.set_configuration( config );

  kwiver::vital::path_t list_file = data_dir + "/" + list_file_name;
  vif.open( list_file );

  auto cap = vif.get_implementation_capabilities();
  auto cap_list = cap.capability_list();

  for ( auto one : cap_list )
  {
    std::cout << one << " -- "
              << ( cap.capability( one ) ? "true" : "false" )
              << std::endl;
  }
}<|MERGE_RESOLUTION|>--- conflicted
+++ resolved
@@ -149,14 +149,10 @@
     ++num_frames;
     EXPECT_EQ( num_frames, ts.get_frame() )
       << "Frame numbers should be sequential";
-<<<<<<< HEAD
     EXPECT_EQ( ts.get_frame(), decode_barcode(*img) )
       << "Frame number should match barcode in frame image";
-=======
-
     EXPECT_EQ( ts.get_time_usec(), vif.frame_timestamp().get_time_usec() );
     EXPECT_EQ( ts.get_frame(), vif.frame_timestamp().get_frame() );
->>>>>>> cb3daaba
   }
   EXPECT_EQ( num_expected_frames, num_frames )
     << "Number of frames found should be "
