--- conflicted
+++ resolved
@@ -141,14 +141,10 @@
     ++num_frames;
     EXPECT_EQ( num_frames, ts.get_frame() )
       << "Frame numbers should be sequential";
-<<<<<<< HEAD
     EXPECT_EQ( ts.get_frame(), decode_barcode(*img) )
       << "Frame number should match barcode in frame image";
-=======
-
     EXPECT_EQ( ts.get_time_usec(), vis.frame_timestamp().get_time_usec() );
     EXPECT_EQ( ts.get_frame(), vis.frame_timestamp().get_frame() );
->>>>>>> cb3daaba
   }
   EXPECT_EQ( num_expected_frames, num_frames );
   EXPECT_EQ( num_expected_frames, vis.num_frames() );
