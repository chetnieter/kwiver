// This file is part of KWIVER, and is distributed under the
// OSI-approved BSD 3-Clause License. See top-level LICENSE file or
// https://github.com/Kitware/kwiver/blob/master/LICENSE for details.

/// \file
/// \brief Implementation file for video input using FFmpeg.

#include "ffmpeg_init.h"
#include "ffmpeg_video_input.h"
#include "ffmpeg_video_settings.h"

#include <arrows/klv/klv_convert_vital.h>
#include <arrows/klv/klv_demuxer.h>
#include <arrows/klv/misp_time.h>

#include <vital/exceptions/io.h>
#include <vital/exceptions/video.h>

#include <vital/types/image_container.h>
#include <vital/types/timestamp.h>

#include <vital/util/tokenize.h>

#include <vital/vital_config.h>

#include <kwiversys/SystemTools.hxx>

extern "C" {
#include <libavcodec/avcodec.h>
#include <libavfilter/avfilter.h>
#include <libavfilter/buffersink.h>
#include <libavfilter/buffersrc.h>
#include <libavformat/avformat.h>
#include <libavutil/imgutils.h>
#include <libavutil/opt.h>
#include <libswscale/swscale.h>
}

#include <memory>
#include <mutex>
#include <sstream>
#include <vector>

namespace kwiver {

namespace arrows {

namespace ffmpeg {

// ----------------------------------------------------------------------------
// Private implementation class
class ffmpeg_video_input::priv
{
public:
  // f_* variables are FFmpeg specific

  AVFormatContext* f_format_context = avformat_alloc_context();
  int f_video_index = -1;
  AVCodecContext* f_video_encoding = nullptr;
  AVStream* f_video_stream = nullptr;
  AVFrame* f_frame = nullptr;
  AVFrame* f_filtered_frame = nullptr;
  AVPacket* f_packet = nullptr;
  SwsContext* f_software_context = nullptr;
  AVFilterGraph* f_filter_graph = nullptr;
  AVFilterContext* f_filter_sink_context = nullptr;
  AVFilterContext* f_filter_src_context = nullptr;

  // Start time of the stream, to offset the pts when computing the frame
  // number
  // (in stream time base)
  int64_t f_start_time = -1;

  // Presentation timestamp (in stream time base)
  int64_t f_pts;

  // MISP timestamp (microseconds)
  std::map< uint64_t, uint64_t > m_pts_to_misp;
  uint64_t m_last_klv_timestamp = 0;

  // Number of frames to back step when seek fails to land on frame before
  // request
  int64_t f_backstep_size = -1;

  // Some codec/file format combinations need a frame number offset.
  // These codecs have a delay between reading packets and generating frames.
  unsigned f_frame_number_offset = 0;

  // Name of video we opened
  std::string video_path = "";

  // FFMPEG filter description string
  // What you put after -vf in the ffmpeg command line tool
  std::string filter_desc = "yadif=deint=1";

  // The buffers of raw metadata from the data streams tagged with the
  // timestamp
  std::map< int, std::multimap< int64_t, std::vector< uint8_t > > > metadata;

  // Storage for current frame's raw metadata
  std::map< int, std::vector< uint8_t > > curr_metadata;

  klv::klv_timeline m_klv_timeline;
  klv::klv_demuxer m_klv_demuxer;

  /// Storage for the metadata map.
  vital::metadata_map::map_metadata_t metadata_map;

  static std::mutex open_mutex;

  // For logging in priv methods
  vital::logger_handle_t logger;

  // Current image frame.
  vital::image_memory_sptr current_image_memory;
  kwiver::vital::image_container_sptr current_image;

  // local state
  bool frame_advanced = false;
  bool end_of_video = true;
  size_t number_of_frames = 0;
  bool collected_all_metadata = false;
  bool estimated_num_frames = false;
  bool sync_metadata = true;
<<<<<<< HEAD
  bool use_misp_timestamps = false;
=======
  bool is_draining = false;
>>>>>>> a2f4a5a4
  size_t max_seek_back_attempts = 10;

  // --------------------------------------------------------------------------
  priv() : m_klv_demuxer( m_klv_timeline ) {}

  // --------------------------------------------------------------------------

  ///  @brief Whether the video was opened.
  ///
  ///  @return \b true if video was opened.
  bool
  is_opened()
  {
    return this->f_start_time != -1;
  }

  // --------------------------------------------------------------------------

  ///  @brief Open the given video.
  ///
  ///  @return \b true if video was opened.
  bool
  open( std::string video_name )
  {
    // Open the file
    int err = avformat_open_input( &this->f_format_context,
                                   this->video_path.c_str(), NULL, NULL );
    if( err != 0 )
    {
      LOG_ERROR( this->logger,
                 "Error " << err << " trying to open " << video_name );
      return false;
    }

    // Get the stream information by reading a bit of the file
    if( avformat_find_stream_info( this->f_format_context, NULL ) < 0 )
    {
      return false;
    }

    // Find a video stream, and optionally a data stream.
    // Use the first ones we find.
    this->f_video_index = -1;

    AVCodecParameters* codec_param_origin = NULL;
    for( unsigned i = 0; i < this->f_format_context->nb_streams; ++i )
    {
      AVCodecParameters* params =
        this->f_format_context->streams[ i ]->codecpar;
      if( params->codec_type == AVMEDIA_TYPE_VIDEO && this->f_video_index < 0 )
      {
        this->f_video_index = i;
        codec_param_origin = params;
      }
      else if( params->codec_type == AVMEDIA_TYPE_DATA )
      {
        this->metadata.emplace(
            i, std::multimap< int64_t, std::vector< uint8_t > >() );
        this->curr_metadata.emplace( i, std::vector< uint8_t >() );
      }
    }

    if( this->f_video_index < 0 )
    {
      LOG_ERROR( this->logger,
                 "Error: could not find a video stream in " <<
                 this->video_path );
      return false;
    }

    if( this->metadata.empty() )
    {
      LOG_INFO( this->logger, "No data stream available" );
      // Fallback for the DATA stream if incorrectly coded as UNKNOWN.
      for( unsigned i = 0; i < this->f_format_context->nb_streams; ++i )
      {
        AVCodecParameters* params =
          this->f_format_context->streams[ i ]->codecpar;
        if( params->codec_type == AVMEDIA_TYPE_UNKNOWN )
        {
          this->metadata.emplace(
              i, std::multimap< int64_t, std::vector< uint8_t > >() );
          this->curr_metadata.emplace( i, std::vector< uint8_t >() );
          LOG_INFO( this->logger,
                    "Using AVMEDIA_TYPE_UNKNOWN stream as a data stream" );
        }
      }
    }

    av_dump_format( this->f_format_context, 0, this->video_path.c_str(), 0 );

    // Open the stream
    AVCodec* codec = avcodec_find_decoder( codec_param_origin->codec_id );
    if( !codec )
    {
      LOG_ERROR( this->logger,
                 "Error: Codec " <<
                 avcodec_descriptor_get( codec_param_origin->codec_id ) <<
                 " (" << codec_param_origin->codec_id << ") not found" );
      return false;
    }

    // Copy context
    this->f_video_encoding = avcodec_alloc_context3( codec );
    if( avcodec_parameters_to_context( this->f_video_encoding,
                                       codec_param_origin ) > 0 )
    {
      LOG_ERROR( this->logger,
                 "Error: Could not fill codec context " <<
                 this->f_video_encoding->codec_id );
      return false;
    }

    // Open codec
    if( avcodec_open2( this->f_video_encoding, codec, NULL ) < 0 )
    {
      LOG_ERROR( this->logger,
                 "Error: Could not open codec " <<
                 this->f_video_encoding->codec_id );
      return false;
    }

    bool empty_filter = filter_desc.empty() ||
                        std::all_of( filter_desc.begin(),
                                     filter_desc.end(), isspace );
    if( !empty_filter && !this->init_filters( filter_desc ) )
    {
      return false;
    }

    // Use group of picture (GOP) size for seek back step if avaiable
    if( this->f_video_encoding->gop_size > 0 )
    {
      this->f_backstep_size = this->f_video_encoding->gop_size;
    }
    else
    {
      // If GOP size not available use 12 which is a common GOP size.
      this->f_backstep_size = 12;
    }

    this->f_video_stream =
      this->f_format_context->streams[ this->f_video_index ];
    this->f_frame = av_frame_alloc();
    this->f_filtered_frame = av_frame_alloc();
    this->f_packet = av_packet_alloc();

    // The MPEG 2 codec has a latency of 1 frame when encoded in an AVI
    // stream, so the pts of the last packet (stored in pts) is
    // actually the next frame's pts.
    if( this->f_video_stream->codecpar->codec_id == AV_CODEC_ID_MPEG2VIDEO &&
        std::string( "avi" ) == this->f_format_context->iformat->name )
    {
      this->f_frame_number_offset = 1;
    }

    // Start time taken from the first decodable frame
    av_seek_frame( this->f_format_context, this->f_video_index, 0,
                   AVSEEK_FLAG_FRAME );
    int send_err;
    int recv_err;
    do {
      // Read frames until we can successfully decode one
      av_read_frame( this->f_format_context, this->f_packet );
      send_err = avcodec_send_packet( this->f_video_encoding, this->f_packet );
      recv_err = avcodec_receive_frame( this->f_video_encoding, this->f_frame );
      av_packet_unref( this->f_packet );
    } while( send_err || recv_err );
    this->f_start_time = av_frame_get_best_effort_timestamp( this->f_frame );
    // Seek back to start
    av_seek_frame( this->f_format_context, this->f_video_index, 0,
                   AVSEEK_FLAG_FRAME );
    avcodec_flush_buffers( this->f_video_encoding );

    this->frame_advanced = false;
    this->f_frame->data[ 0 ] = NULL;
    return true;
  }

  // --------------------------------------------------------------------------

  ///  @brief Close the current video.
  void
  close()
  {
    this->f_video_index = -1;
    this->metadata.clear();
    this->f_start_time = -1;
<<<<<<< HEAD
    this->m_last_klv_timestamp = 0;
    this->m_klv_demuxer.seek( 0 );
=======
    this->is_draining = false;
>>>>>>> a2f4a5a4

    if( this->f_video_stream )
    {
      this->f_video_stream = nullptr;
    }

    av_frame_free( &this->f_frame );
    av_frame_free( &this->f_filtered_frame );
    av_packet_free( &this->f_packet );
    avformat_close_input( &this->f_format_context );
    avformat_free_context( this->f_format_context );
    avcodec_free_context( &this->f_video_encoding );
    avfilter_graph_free( &this->f_filter_graph );
  }

  // --------------------------------------------------------------------------

  ///  @brief Initialize the filter graph
  bool
  init_filters( std::string const& filters_desc )
  {
    auto deleter =
      []( AVFilterInOut** ptr ){
        avfilter_inout_free( ptr );
        delete[] ptr;
      };

    using AVFilterInOut_ptr =
      std::unique_ptr< AVFilterInOut*, decltype( deleter ) >;

    char args[ 512 ];
    int ret = 0;
    auto* const buffersrc = avfilter_get_by_name( "buffer" );
    auto* const buffersink = avfilter_get_by_name( "buffersink" );
    AVFilterInOut_ptr outputs( new AVFilterInOut*[ 1 ], deleter );
    *outputs.get() = avfilter_inout_alloc();

    AVFilterInOut_ptr inputs( new AVFilterInOut*[ 1 ], deleter );
    *inputs.get() = avfilter_inout_alloc();

    AVRational time_base =
      f_format_context->streams[ f_video_index ]->time_base;
    enum AVPixelFormat pix_fmts[] = { AV_PIX_FMT_RGB24, AV_PIX_FMT_GRAY8,
                                      AV_PIX_FMT_NONE };
    this->f_filter_graph = avfilter_graph_alloc();
    if( !outputs || !inputs || !f_filter_graph )
    {
      LOG_ERROR( this->logger, "Failed to alloation filter graph" );
      return false;
    }
    // Buffer video source
    // The decoded frames from the decoder will be inserted here.
    snprintf( args, sizeof( args ),
              "video_size=%dx%d:pix_fmt=%d:time_base=%d/%d:pixel_aspect=%d/%d",
              f_video_encoding->width, f_video_encoding->height,
              f_video_encoding->pix_fmt,
              time_base.num, time_base.den,
              f_video_encoding->sample_aspect_ratio.num,
              f_video_encoding->sample_aspect_ratio.den );
    ret = avfilter_graph_create_filter( &f_filter_src_context, buffersrc, "in",
                                        args, NULL, f_filter_graph );
    if( ret < 0 )
    {
      LOG_ERROR( this->logger, "Cannot create buffer source" );
      return false;
    }
    // Buffer video sink
    // To terminate the filter chain.
    ret = avfilter_graph_create_filter( &f_filter_sink_context,
                                        buffersink, "out",
                                        NULL, NULL, f_filter_graph );
    if( ret < 0 )
    {
      LOG_ERROR( this->logger, "Cannot create buffer sink" );
      return false;
    }
    ret = av_opt_set_int_list( f_filter_sink_context, "pix_fmts", pix_fmts,
                               AV_PIX_FMT_NONE, AV_OPT_SEARCH_CHILDREN );
    if( ret < 0 )
    {
      LOG_ERROR( this->logger, "Cannot set output pixel format" );
      return false;
    }

    // Set the endpoints for the filter graph. The filter_graph will
    // be linked to the graph described by filters_desc.

    // The buffer source output must be connected to the input pad of
    // the first filter described by filters_desc; since the first
    // filter input label is not specified, it is set to "in" by
    // default.
    ( *outputs )->name = av_strdup( "in" );
    ( *outputs )->filter_ctx = f_filter_src_context;
    ( *outputs )->pad_idx = 0;
    ( *outputs )->next = NULL;

    // The buffer sink input must be connected to the output pad of
    // the last filter described by filters_desc; since the last
    // filter output label is not specified, it is set to "out" by
    // default.
    ( *inputs )->name = av_strdup( "out" );
    ( *inputs )->filter_ctx = f_filter_sink_context;
    ( *inputs )->pad_idx = 0;
    ( *inputs )->next = NULL;

    if( avfilter_graph_parse_ptr( f_filter_graph, filters_desc.c_str(),
                                  inputs.get(), outputs.get(), NULL ) < 0 )
    {
      LOG_ERROR( this->logger, "Failed to parse AV filter graph" );
      return false;
    }

    if( avfilter_graph_config( f_filter_graph, NULL ) < 0 )
    {
      LOG_ERROR( this->logger, "Failed to configure AV filter graph" );
      return false;
    }

    return true;
  }

  // --------------------------------------------------------------------------
<<<<<<< HEAD

  ///  @brief Advance to the next frame (but don't acquire an image).
  ///
  ///  @return \b true if video was valid and we found a frame.
  bool
  advance()
=======
  // Try to get a decoded frame from FFmpeg, return FFmpeg error code.
  int query_frame()
  {
    auto const result = avcodec_receive_frame( f_video_encoding, f_frame );

    if( result < 0 )
    {
      return result;
    }

    f_pts = av_frame_get_best_effort_timestamp( f_frame );
    if( f_pts == AV_NOPTS_VALUE )
    {
      f_pts = 0;
    }

    frame_advanced = true;

    return result;
  }

  // ==================================================================
  /*
  * @brief Advance to the next frame (but don't acquire an image).
  *
  * @return \b true if video was valid and we found a frame.
  */
  bool advance()
>>>>>>> a2f4a5a4
  {
    this->frame_advanced = false;
    
    // Quick return if the file isn't open.
    if( !this->is_opened() )
    {
      return false;
    }

    // clear the metadata from the previous frame
    for( auto& md : this->curr_metadata )
    {
      md.second.clear();
    }

<<<<<<< HEAD
    while( !this->frame_advanced &&
           av_read_frame( this->f_format_context, this->f_packet ) >= 0 )
=======
    if( is_draining )
    {
      return query_frame() >= 0;
    }

    while (!this->frame_advanced &&
           av_read_frame(this->f_format_context, this->f_packet) >= 0)
>>>>>>> a2f4a5a4
    {
      // Make sure that the packet is from the actual video stream.
      if( this->f_packet->stream_index == this->f_video_index )
      {
        auto const packet_begin = f_packet->data;
        auto const packet_end = f_packet->data + f_packet->size;
        auto const misp_it =
          klv::find_misp_timestamp( packet_begin, packet_end );
        if( misp_it != packet_end )
        {
          auto const timestamp = klv::read_misp_timestamp( misp_it );
          if( timestamp )
          {
            m_pts_to_misp.emplace( f_packet->pts, timestamp );
          }
        }

        int err =
          avcodec_send_packet( this->f_video_encoding, this->f_packet );
        if( err < 0 )
        {
          LOG_ERROR( this->logger, "Error sending packet to decoder" );
          return false;
        }

<<<<<<< HEAD
        err = avcodec_receive_frame( this->f_video_encoding, this->f_frame );
=======
        err = query_frame();
>>>>>>> a2f4a5a4

        // Ignore the frame and move to the next
        if( err == AVERROR_INVALIDDATA || err == AVERROR( EAGAIN ) )
        {
          av_packet_unref( this->f_packet );
          continue;
        }
        if( err < 0 )
        {
          LOG_ERROR( this->logger, "Error decoding packet" );
          av_packet_unref( this->f_packet );
          return false;
        }
<<<<<<< HEAD

        this->f_pts = av_frame_get_best_effort_timestamp( this->f_frame );
        if( this->f_pts == AV_NOPTS_VALUE )
        {
          this->f_pts = 0;
        }

        this->frame_advanced = true;
=======
>>>>>>> a2f4a5a4
      }

      // grab the metadata from this packet if from the metadata stream
      auto md_iter = this->metadata.find( this->f_packet->stream_index );
      if( md_iter != this->metadata.end() )
      {
        md_iter->second.emplace(
            this->f_packet->pts,
            std::vector< uint8_t >( this->f_packet->data,
                                    this->f_packet->data +
                                    this->f_packet->size ) );
      }

      // De-reference previous packet
      av_packet_unref( this->f_packet );
    }

    // End of video? Get all still-buffered frames from decoder
    if( !frame_advanced && !is_draining )
    {
      is_draining = true;
      avcodec_send_packet( f_video_encoding, nullptr );
      if( query_frame() < 0 )
      {
        return false;
      }
    }

    // The cached frame is out of date, whether we managed to get a new
    // frame or not.
    this->current_image_memory = nullptr;

    if( !this->frame_advanced )
    {
      this->f_frame->data[ 0 ] = NULL;
    }

    for( auto& md : this->metadata )
    {
      for( auto md_it = md.second.begin(); md_it != md.second.end();)
      {
        // Skip if timestamp is too large while in sync mode
        if( md_it->first <= this->f_pts || !this->sync_metadata )
        {
          this->curr_metadata[ md.first ].insert(
              curr_metadata[ md.first ].end(),
              md_it->second.begin(),
              md_it->second.end() );

          // Remove packet from cache since it was used
          md_it = md.second.erase( md_it );
        }
        else
        {
          // Skip to the next metadata packet if not used
          ++md_it;
        }
      }
    }

    advance_metadata();

    return this->frame_advanced;
  }

  // --------------------------------------------------------------------------

  ///  @brief Seek to a specific frame
  ///
  ///  @return \b true if video was valid and we found a frame.
  bool
  seek( uint64_t frame )
  {
    is_draining = false;

    // Time for frame before requested frame. The frame before is requested so
    // advance will called at least once in case the request lands on a
    // keyframe.
    int64_t frame_ts =
      ( static_cast< int >( f_frame_number_offset ) + frame - 1 ) *
      this->stream_time_base_to_frame() + this->f_start_time;

    bool advance_successful = false;
    size_t num_of_attempts = 0;
    do
    {
      m_last_klv_timestamp = 0;
      m_klv_demuxer.seek( 0 );

      auto seek_rslt = av_seek_frame( this->f_format_context,
                                      this->f_video_index, frame_ts,
                                      AVSEEK_FLAG_BACKWARD );
      avcodec_flush_buffers( this->f_video_encoding );

      if( seek_rslt < 0 )
      {
        return false;
      }

      advance_successful = this->advance();

      // Continue to make seek request further back until we land at a frame
      // that is before the requested frame.
      frame_ts -= this->f_backstep_size * this->stream_time_base_to_frame();
      if( ++num_of_attempts > this->max_seek_back_attempts )
      {
        LOG_ERROR( this->logger,
                   "Seek failed: unable to seek back to early timestamp" );
        return false;
      }
    } while( this->frame_number() > frame - 1 || !advance_successful );

    // Now advance forward until we reach the requested frame.
    while( this->frame_number() < frame - 1 )
    {
      if( !this->advance() )
      {
        return false;
      }

      if( this->frame_number() > frame - 1 )
      {
        LOG_ERROR( this->logger, "seek went past requested frame." );
        return false;
      }
    }

    return true;
  }

  // --------------------------------------------------------------------------

  ///  @brief Get the current timestamp
  ///
  ///  @return \b Current timestamp.
  double
  current_pts() const
  {
    return this->f_pts * av_q2d( this->f_video_stream->time_base );
  }

  // --------------------------------------------------------------------------

  ///  @brief Returns the double value to convert from a stream time base to
  ///   a frame number
  double
  stream_time_base_to_frame() const
  {
    if( this->f_video_stream->avg_frame_rate.num == 0.0 )
    {
      return av_q2d(
        av_inv_q(
          av_mul_q( this->f_video_stream->time_base,
                    this->f_video_stream->r_frame_rate ) ) );
    }
    return av_q2d(
      av_inv_q(
        av_mul_q( this->f_video_stream->time_base,
                  this->f_video_stream->avg_frame_rate ) ) );
  }

  bool
  is_valid() const
  {
    return this->f_frame && this->f_frame->data[ 0 ];
  }

  // --------------------------------------------------------------------------

  ///  @brief Return the current frame number
  ///
  ///  @return \b Current frame number.
  unsigned int
  frame_number() const
  {
    // Quick return if the stream isn't open or we're before the first
    // decodable frame.
    if( !this->is_valid() || this->f_pts < this->f_start_time )
    {
      return static_cast< unsigned int >( -1 );
    }

    return static_cast< unsigned int >(
      ( this->f_pts - this->f_start_time ) /
      this->stream_time_base_to_frame() -
      static_cast< int >( this->f_frame_number_offset ) + 0.5 );
  }

  void
  advance_metadata()
  {
    for( auto md : this->curr_metadata )
    {
      auto& md_buffer = md.second;

      auto it = md_buffer.cbegin();
      while( it != md_buffer.cend() )
      {
        klv::klv_packet packet;
        try
        {
          packet =
            klv::klv_read_packet( it, std::distance( it, md_buffer.cend() ) );
        }
        catch( kwiver::vital::metadata_buffer_overflow const& e )
        {
          // We only have part of a packet; quit until we have more data
          break;
        }
        catch( kwiver::vital::metadata_exception const& e )
        {
          LOG_ERROR( kwiver::vital::get_logger( "klv" ),
                     "error while parsing KLV packet: " << e.what() );
        }

        if( klv::klv_lookup_packet_traits().by_uds_key( packet.key ).tag() !=
            klv::KLV_PACKET_MISB_1108_LOCAL_SET )
        {
          auto const timestamp = klv::klv_packet_timestamp( packet );
          m_last_klv_timestamp = std::max( m_last_klv_timestamp, timestamp );
        }

        m_klv_demuxer.demux_packet( packet );
      }
    }
  }

  void
  set_default_metadata( kwiver::vital::metadata_sptr md )
  {
    // Add frame number to timestamp
    kwiver::vital::timestamp ts;
    ts.set_frame( this->frame_number() + 1 );
    auto const time_seconds =
      ( f_pts - f_start_time ) * av_q2d( this->f_video_stream->time_base );
    ts.set_time_usec( static_cast< uint64_t >( time_seconds * 1000000.0 ) ) ;
    md->set_timestamp( ts );

    // Add file name/uri
    md->add< vital::VITAL_META_VIDEO_URI >( video_path );

    // Mark whether the frame is a key frame
    if( this->f_frame->key_frame > 0 )
    {
      md->add< vital::VITAL_META_VIDEO_KEY_FRAME >( true );
    }
    else
    {
      md->add< vital::VITAL_META_VIDEO_KEY_FRAME >( false );
    }

    md->add< vital::VITAL_META_IMAGE_WIDTH >( f_frame->width );
    md->add< vital::VITAL_META_IMAGE_HEIGHT >( f_frame->height );
  }

  kwiver::vital::metadata_vector
  current_metadata()
  {
    uint64_t frame_timestamp = 0;
    if( use_misp_timestamps )
    {
      auto const it = m_pts_to_misp.find( f_frame->pts );
      if( it != m_pts_to_misp.end() )
      {
        frame_timestamp = it->second;
      }
    }
    else
    {
      frame_timestamp = m_last_klv_timestamp;
    }

    auto result =
      klv::klv_to_vital_metadata( m_klv_timeline, frame_timestamp );

    auto result_sptr = std::make_shared< kwiver::vital::metadata >( result );

    set_default_metadata( result_sptr );

    return { result_sptr };
  }

  // --------------------------------------------------------------------------

  ///  @brief Loop over all frames to collect metadata
  void
  collect_all_metadata()
  {
    // is stream open?
    if( !this->is_opened() )
    {
      VITAL_THROW( vital::file_not_read_exception, video_path,
                   "Video not open" );
    }

    if( !collected_all_metadata )
    {
      std::lock_guard< std::mutex > lock( open_mutex );

      auto initial_frame_number = this->frame_number();

      if( !frame_advanced && !end_of_video )
      {
        initial_frame_number = 0;
      }

      // Add metadata for current frame
      if( frame_advanced )
      {
        this->metadata_map.emplace(
            this->frame_number(), this->current_metadata() );
      }

      // Advance video stream to end
      while( this->advance() )
      {
        this->metadata_map.emplace(
            this->frame_number(), this->current_metadata() );
      }

      // Close and reopen to reset
      this->close();
      this->open( video_path );

      // Advance back to original frame number
      unsigned int frame_num = 0;
      while( frame_num < initial_frame_number && this->advance() )
      {
        ++frame_num;
        this->metadata_map.emplace(
            this->frame_number(), this->current_metadata() );
      }

      collected_all_metadata = true;
    }
  }

  // --------------------------------------------------------------------------

  ///  @brief Seek to the end of the video to estimate number of frames
  void
  estimate_num_frames()
  {
    // is stream open?
    if( !this->is_opened() )
    {
      VITAL_THROW( vital::file_not_read_exception, video_path,
                   "Video not open" );
    }

    if( !estimated_num_frames )
    {
      std::lock_guard< std::mutex > lock( open_mutex );

      auto initial_frame_number = this->frame_number();

      if( !frame_advanced && !end_of_video )
      {
        initial_frame_number = 0;
      }

      bool advance_successful = false;
      // Seek to as close as possibly to the end of the video
      int64_t frame_ts = this->f_video_stream->duration + this->f_start_time;
      do
      {
<<<<<<< HEAD
        m_klv_demuxer.seek( 0 );
=======
        auto seek_rslt = av_seek_frame(this->f_format_context,
                                       this->f_video_index,
                                       frame_ts,
                                       AVSEEK_FLAG_BACKWARD);
        avcodec_flush_buffers(this->f_video_encoding);
        is_draining = false;
>>>>>>> a2f4a5a4

        auto seek_rslt = av_seek_frame( this->f_format_context,
                                        this->f_video_index,
                                        frame_ts,
                                        AVSEEK_FLAG_BACKWARD );
        avcodec_flush_buffers( this->f_video_encoding );

        if( seek_rslt < 0 )
        {
          break;
        }

        advance_successful = this->advance();

        // Continue to make seek request further back until we land at a valid
        // frame
        frame_ts -= this->f_backstep_size * this->stream_time_base_to_frame();
      } while( !advance_successful );

      LOG_DEBUG( this->logger,
                 "Seeked to near end frame: " << this->frame_number() );

      // Step through the end of the video to find the last valid frame number
      do
      {
        number_of_frames = this->frame_number();
      } while( this->advance() );
      // The number of frames is one greater than the last valid frame number
      ++number_of_frames;

      LOG_DEBUG( this->logger,
                 "Found " << number_of_frames << " video frames" );

      // Set this flag so we do not have a count frames next time
      estimated_num_frames = true;

      // Return the video to its state before seeking to the end
      if( initial_frame_number == 0 )
      {
        // Close and reopen to reset
        this->close();
        this->open( video_path );
      }
      else
      {
        this->seek( initial_frame_number );
      }
    }
  }
}; // end of internal class.

// static open interlocking mutex
std::mutex ffmpeg_video_input::priv::open_mutex;

// ----------------------------------------------------------------------------
ffmpeg_video_input
::ffmpeg_video_input()
  : d( new priv() )
{
  attach_logger( "ffmpeg_video_input" ); // get appropriate logger
  d->logger = this->logger();

  this->set_capability( vital::algo::video_input::HAS_EOV, true );
  this->set_capability( vital::algo::video_input::HAS_FRAME_NUMBERS, true );
  this->set_capability( vital::algo::video_input::HAS_FRAME_DATA, true );
  this->set_capability( vital::algo::video_input::HAS_METADATA, false );

  this->set_capability( vital::algo::video_input::HAS_FRAME_TIME, false );
  this->set_capability( vital::algo::video_input::HAS_ABSOLUTE_FRAME_TIME,
                        false );
  this->set_capability( vital::algo::video_input::HAS_TIMEOUT, false );
  this->set_capability( vital::algo::video_input::IS_SEEKABLE, true );

  ffmpeg_init();
}

ffmpeg_video_input
::~ffmpeg_video_input()
{
  this->close();
}

// ----------------------------------------------------------------------------
// Get this algorithm's \link vital::config_block configuration block \endlink
vital::config_block_sptr
ffmpeg_video_input
::get_configuration() const
{
  // get base config from base class
  vital::config_block_sptr config =
    vital::algo::video_input::get_configuration();

  config->set_value(
    "filter_desc", d->filter_desc,
    "A string describing the libavfilter pipeline to apply when reading "
    "the video.  Only filters that operate on each frame independently "
    "will currently work.  The default \"yadif=deint=1\" filter applies "
    "deinterlacing only to frames which are interlaced.  "
    "See details at https://ffmpeg.org/ffmpeg-filters.html" );

  config->set_value(
    "sync_metadata", d->sync_metadata,
    "When set to true will attempt to synchronize the metadata by "
    "caching metadata packets whose timestamp is greater than the "
    "current frame's timestamp until a frame is reached with timestamp "
    "that is equal or greater than the metadata's timestamp." );

  config->set_value(
    "use_misp_timestamps", d->use_misp_timestamps,
    "When set to true, will attempt to use correlate KLV packet data to "
    "frames using the MISP timestamps embedding in the frame packets. This is "
    "technically the correct way to decode KLV, but the frame timestamps are "
    "wrongly encoded so often in real-world data that it is turned off by "
    "default. When turned off, the frame timestamps are emulated by looking "
    "at the KLV packets near each frame."
  );

  return config;
}

// ----------------------------------------------------------------------------
// Set this algorithm's properties via a config block
void
ffmpeg_video_input
::set_configuration( vital::config_block_sptr in_config )
{
  // Starting with our generated vital::config_block to ensure that assumed
  // values are present
  // An alternative is to check for key presence before performing a
  // get_value() call.

  vital::config_block_sptr config = this->get_configuration();
  config->merge_config( in_config );

  d->filter_desc = config->get_value< std::string >( "filter_desc",
                                                     d->filter_desc );

  d->use_misp_timestamps = config->get_value< bool >( "use_misp_timestamps",
                                                      d->use_misp_timestamps );

  d->sync_metadata = config->get_value< bool >( "sync_metadata",
                                                d->sync_metadata );
}

// ----------------------------------------------------------------------------
bool
ffmpeg_video_input
::check_configuration( VITAL_UNUSED vital::config_block_sptr config ) const
{
  bool retcode( true ); // assume success

  return retcode;
}

// ----------------------------------------------------------------------------
void
ffmpeg_video_input
::open( std::string video_name )
{
  // Close any currently opened file
  this->close();

  d->video_path = video_name;

  {
    std::lock_guard< std::mutex > lock( d->open_mutex );

    if( !kwiversys::SystemTools::FileExists( d->video_path ) )
    {
      // Throw exception
      VITAL_THROW( kwiver::vital::file_not_found_exception, video_name,
                   "File not found" );
    }

    if( !d->open( video_name ) )
    {
      VITAL_THROW( kwiver::vital::video_runtime_exception,
                   "Video stream open failed for unknown reasons" );
    }
    this->set_capability( vital::algo::video_input::HAS_METADATA,
                          !d->metadata.empty() );
    d->end_of_video = false;
  }
}

// ----------------------------------------------------------------------------
void
ffmpeg_video_input
::close()
{
  d->close();

  d->video_path = "";
  d->frame_advanced = false;
  d->end_of_video = true;
  d->number_of_frames = 0;
  d->collected_all_metadata = false;
  d->estimated_num_frames = false;
  d->metadata.clear();
}

// ----------------------------------------------------------------------------
bool
ffmpeg_video_input
::next_frame( kwiver::vital::timestamp& ts,
              VITAL_UNUSED uint32_t timeout )
{
  if( !d->is_opened() )
  {
    VITAL_THROW( vital::file_not_read_exception, d->video_path,
                 "Video not open" );
  }

  bool ret = d->advance();

  d->end_of_video = !ret;
  if( ret )
  {
    ts = this->frame_timestamp();
  }
  return ret;
}

// ----------------------------------------------------------------------------
bool
ffmpeg_video_input
::seek_frame( kwiver::vital::timestamp& ts,
              kwiver::vital::timestamp::frame_t frame_number,
              uint32_t timeout )
{
  // Quick return if the stream isn't open.
  if( !d->is_opened() )
  {
    VITAL_THROW( vital::file_not_read_exception, d->video_path,
                 "Video not open" );
    return false;
  }
  if( frame_number <= 0 )
  {
    return false;
  }

  if( timeout != 0 )
  {
    LOG_WARN( this->logger(), "Timeout argument is not supported." );
  }

  bool ret = d->seek( frame_number );
  d->end_of_video = !ret;
  if( ret )
  {
    ts = this->frame_timestamp();
  }
  return ret;
}

// ----------------------------------------------------------------------------
kwiver::vital::image_container_sptr
ffmpeg_video_input
::frame_image()
{
  // Quick return if the stream isn't valid
  if( !d->is_valid() )
  {
    return nullptr;
  }

  AVCodecParameters* params =
    d->f_format_context->streams[ d->f_video_index ]->codecpar;

  // If we have not already converted this frame, try to convert it
  if( !d->current_image_memory && d->f_frame->data[ 0 ] != 0 )
  {
    int width = params->width;
    int height = params->height;
    int depth = 3;
    vital::image_pixel_traits pixel_trait =
      vital::image_pixel_traits_of< unsigned char >();
    bool direct_copy;
    AVFrame* frame = d->f_frame;
    auto filtered_frame_ref =
      std::unique_ptr< AVFrame, void ( * )( AVFrame* ) >{ nullptr, nullptr };

    if( d->f_filter_src_context && d->f_filter_sink_context )
    {
      // Since we are only reading one frame at a time we need to push this
      // frame into the filter pipeline repeatedly until the same frame comes
      // out the other side.
      do
      {
        // Push the decoded frame into the filter graph
        if( av_buffersrc_add_frame_flags( d->f_filter_src_context, d->f_frame,
                                          AV_BUFFERSRC_FLAG_KEEP_REF ) < 0 )
        {
          LOG_ERROR( this->logger(), "Error while feeding the filter graph" );
          return nullptr;
        }
        // Pull a filtered frame from the filter graph
        filtered_frame_ref = { d->f_filtered_frame, &av_frame_unref };

        auto const ret = av_buffersink_get_frame( d->f_filter_sink_context,
                                                  d->f_filtered_frame );
        if( ret == AVERROR_EOF )
        {
          return nullptr;
        }
        if( ret == AVERROR( EAGAIN ) )
        {
          continue;
        }
      } while( d->f_frame->best_effort_timestamp !=
               d->f_filtered_frame->best_effort_timestamp );
      frame = d->f_filtered_frame;
    }

    AVPixelFormat pix_fmt = static_cast< AVPixelFormat >( frame->format );
    switch( pix_fmt )
    {
      case AV_PIX_FMT_GRAY8:
      {
        depth = 1;
        direct_copy = true;
        break;
      }
      case AV_PIX_FMT_RGB24:
      {
        depth = 3;
        direct_copy = true;
        break;
      }
      case AV_PIX_FMT_RGBA:
      {
        depth = 4;
        direct_copy = true;
        break;
      }
      case AV_PIX_FMT_MONOWHITE:
      case AV_PIX_FMT_MONOBLACK:
      {
        depth = 1;
        pixel_trait = vital::image_pixel_traits_of< bool >();
        direct_copy = true;
        break;
      }
      default:
      {
        direct_copy = false;
      }
    }

    if( direct_copy )
    {
      int size = av_image_get_buffer_size( pix_fmt, width, height, 1 );
      d->current_image_memory =
        std::make_shared< vital::image_memory >( size );

      AVFrame picture;
      av_image_fill_arrays(
        picture.data, picture.linesize,
        static_cast< uint8_t* >( d->current_image_memory->data() ),
        pix_fmt, width, height, 1 );

      auto framedata = const_cast< const uint8_t** >( frame->data );
      av_image_copy( picture.data, picture.linesize,
                     framedata, frame->linesize,
                     pix_fmt, width, height );
    }
    else
    // If the pixel format is not recognized, convert the data into RGB_24
    {
      int size = width * height * depth;
      d->current_image_memory =
        std::make_shared< vital::image_memory >( size );

      d->f_software_context = sws_getCachedContext(
        d->f_software_context,
        width, height, pix_fmt,
        width, height, AV_PIX_FMT_RGB24,
        SWS_BILINEAR,
        NULL, NULL, NULL );

      if( !d->f_software_context )
      {
        LOG_ERROR( this->logger(), "Couldn't create conversion context" );
        return nullptr;
      }

      AVFrame rgb_frame;
      av_image_fill_arrays(
        rgb_frame.data, rgb_frame.linesize,
        static_cast< uint8_t* >( d->current_image_memory->data() ),
        AV_PIX_FMT_RGB24, width, height, 1 );

      sws_scale( d->f_software_context, frame->data, frame->linesize,
                 0, height, rgb_frame.data, rgb_frame.linesize );
    }

    vital::image image(
      d->current_image_memory,
      d->current_image_memory->data(),
      width, height, depth,
      depth, depth * width, 1 );
    d->current_image =
      std::make_shared< vital::simple_image_container >( image );
  }

  return d->current_image;
}

// ----------------------------------------------------------------------------
kwiver::vital::timestamp
ffmpeg_video_input
::frame_timestamp() const
{
  if( !this->good() || d->frame_number() == static_cast< unsigned int >( -1 ) )
  {
    return {};
  }

  // We don't always have all components of a timestamp, so start with
  // an invalid TS and add the data we have.
  kwiver::vital::timestamp ts;
  ts.set_frame( d->frame_number() + d->f_frame_number_offset + 1 );

  return ts;
}

// ----------------------------------------------------------------------------
kwiver::vital::metadata_vector
ffmpeg_video_input
::frame_metadata()
{
  return d->current_metadata();
}

// ----------------------------------------------------------------------------
kwiver::vital::metadata_map_sptr
ffmpeg_video_input
::metadata_map()
{
  d->collect_all_metadata();

  return std::make_shared< kwiver::vital::simple_metadata_map >(
    d->metadata_map );
}

// ----------------------------------------------------------------------------
bool
ffmpeg_video_input
::end_of_video() const
{
  return d->end_of_video;
}

// ----------------------------------------------------------------------------
bool
ffmpeg_video_input
::good() const
{
  return d->is_valid() && d->frame_advanced;
}

// ----------------------------------------------------------------------------
bool
ffmpeg_video_input
::seekable() const
{
  return true;
}

// ----------------------------------------------------------------------------
size_t
ffmpeg_video_input
::num_frames() const
{
  d->estimate_num_frames();

  return d->number_of_frames;
}

// ----------------------------------------------------------------------------
kwiver::vital::video_settings_uptr
ffmpeg_video_input
::implementation_settings() const
{
  if( !d->is_opened() )
  {
    return nullptr;
  }

  auto const result = new ffmpeg_video_settings{};
  result->bit_rate = d->f_video_encoding->bit_rate;
  result->bit_rate_tolerance = d->f_video_encoding->bit_rate_tolerance;
  result->codec_id = d->f_video_encoding->codec_id;
  result->frame_rate = d->f_video_stream->avg_frame_rate;
  result->gop_size = d->f_video_encoding->gop_size;
  result->height = d->f_video_encoding->height;
  result->level = d->f_video_encoding->level;
  result->pixel_format = d->f_video_encoding->pix_fmt;
  result->profile = d->f_video_encoding->profile;
  result->sample_aspect_ratio = d->f_video_encoding->sample_aspect_ratio;
  result->stream_id = d->f_video_stream->id;
  result->time_base = d->f_video_stream->time_base;
  result->width = d->f_video_encoding->width;
  return kwiver::vital::video_settings_uptr{ result };
}


} // namespace ffmpeg

} // namespace arrows

} // end namespaces<|MERGE_RESOLUTION|>--- conflicted
+++ resolved
@@ -122,11 +122,8 @@
   bool collected_all_metadata = false;
   bool estimated_num_frames = false;
   bool sync_metadata = true;
-<<<<<<< HEAD
   bool use_misp_timestamps = false;
-=======
   bool is_draining = false;
->>>>>>> a2f4a5a4
   size_t max_seek_back_attempts = 10;
 
   // --------------------------------------------------------------------------
@@ -315,12 +312,9 @@
     this->f_video_index = -1;
     this->metadata.clear();
     this->f_start_time = -1;
-<<<<<<< HEAD
     this->m_last_klv_timestamp = 0;
     this->m_klv_demuxer.seek( 0 );
-=======
     this->is_draining = false;
->>>>>>> a2f4a5a4
 
     if( this->f_video_stream )
     {
@@ -443,43 +437,34 @@
   }
 
   // --------------------------------------------------------------------------
-<<<<<<< HEAD
-
+  // Try to get a decoded frame from FFmpeg, return FFmpeg error code.
+  int
+  query_frame()
+  {
+    auto const result = avcodec_receive_frame( f_video_encoding, f_frame );
+
+    if( result < 0 )
+    {
+      return result;
+    }
+
+    f_pts = av_frame_get_best_effort_timestamp( f_frame );
+    if( f_pts == AV_NOPTS_VALUE )
+    {
+      f_pts = 0;
+    }
+
+    frame_advanced = true;
+
+    return result;
+  }
+
+  // --------------------------------------------------------------------------
   ///  @brief Advance to the next frame (but don't acquire an image).
   ///
   ///  @return \b true if video was valid and we found a frame.
   bool
   advance()
-=======
-  // Try to get a decoded frame from FFmpeg, return FFmpeg error code.
-  int query_frame()
-  {
-    auto const result = avcodec_receive_frame( f_video_encoding, f_frame );
-
-    if( result < 0 )
-    {
-      return result;
-    }
-
-    f_pts = av_frame_get_best_effort_timestamp( f_frame );
-    if( f_pts == AV_NOPTS_VALUE )
-    {
-      f_pts = 0;
-    }
-
-    frame_advanced = true;
-
-    return result;
-  }
-
-  // ==================================================================
-  /*
-  * @brief Advance to the next frame (but don't acquire an image).
-  *
-  * @return \b true if video was valid and we found a frame.
-  */
-  bool advance()
->>>>>>> a2f4a5a4
   {
     this->frame_advanced = false;
     
@@ -495,18 +480,13 @@
       md.second.clear();
     }
 
-<<<<<<< HEAD
+    if( is_draining )
+    {
+      return query_frame() >= 0;
+    }
+
     while( !this->frame_advanced &&
            av_read_frame( this->f_format_context, this->f_packet ) >= 0 )
-=======
-    if( is_draining )
-    {
-      return query_frame() >= 0;
-    }
-
-    while (!this->frame_advanced &&
-           av_read_frame(this->f_format_context, this->f_packet) >= 0)
->>>>>>> a2f4a5a4
     {
       // Make sure that the packet is from the actual video stream.
       if( this->f_packet->stream_index == this->f_video_index )
@@ -532,11 +512,7 @@
           return false;
         }
 
-<<<<<<< HEAD
-        err = avcodec_receive_frame( this->f_video_encoding, this->f_frame );
-=======
         err = query_frame();
->>>>>>> a2f4a5a4
 
         // Ignore the frame and move to the next
         if( err == AVERROR_INVALIDDATA || err == AVERROR( EAGAIN ) )
@@ -550,17 +526,6 @@
           av_packet_unref( this->f_packet );
           return false;
         }
-<<<<<<< HEAD
-
-        this->f_pts = av_frame_get_best_effort_timestamp( this->f_frame );
-        if( this->f_pts == AV_NOPTS_VALUE )
-        {
-          this->f_pts = 0;
-        }
-
-        this->frame_advanced = true;
-=======
->>>>>>> a2f4a5a4
       }
 
       // grab the metadata from this packet if from the metadata stream
@@ -927,22 +892,14 @@
       int64_t frame_ts = this->f_video_stream->duration + this->f_start_time;
       do
       {
-<<<<<<< HEAD
         m_klv_demuxer.seek( 0 );
-=======
-        auto seek_rslt = av_seek_frame(this->f_format_context,
-                                       this->f_video_index,
-                                       frame_ts,
-                                       AVSEEK_FLAG_BACKWARD);
-        avcodec_flush_buffers(this->f_video_encoding);
-        is_draining = false;
->>>>>>> a2f4a5a4
 
         auto seek_rslt = av_seek_frame( this->f_format_context,
                                         this->f_video_index,
                                         frame_ts,
                                         AVSEEK_FLAG_BACKWARD );
         avcodec_flush_buffers( this->f_video_encoding );
+        is_draining = false;
 
         if( seek_rslt < 0 )
         {
