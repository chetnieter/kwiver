project(arrows_test_vxl)

include(kwiver-test-setup)

set(test_libraries     kwiver_algo_vxl)

##############################
# Algorithms VXL tests
##############################
kwiver_discover_gtests(vxl bounding_box                LIBRARIES ${test_libraries})
kwiver_discover_gtests(vxl camera                      LIBRARIES ${test_libraries})
kwiver_discover_gtests(vxl estimate_homography         LIBRARIES ${test_libraries})
kwiver_discover_gtests(vxl estimate_similarity         LIBRARIES ${test_libraries})
kwiver_discover_gtests(vxl image                       LIBRARIES ${test_libraries})
kwiver_discover_gtests(vxl polygon                     LIBRARIES ${test_libraries})
kwiver_discover_gtests(vxl vidl_ffmpeg_video_input     LIBRARIES ${test_libraries}  ARGUMENTS "${kwiver_test_data_directory}")

<<<<<<< HEAD

# Additional tests that depend of the MVG arrow
set(test_libraries     kwiver_algo_vxl kwiver_algo_mvg)

=======
# additional tests that also depend on the core arrow
list(APPEND test_libraries kwiver_algo_core)
>>>>>>> 50b127a7
kwiver_discover_gtests(vxl bundle_adjust               LIBRARIES ${test_libraries})
kwiver_discover_gtests(vxl estimate_essential_matrix   LIBRARIES ${test_libraries})
kwiver_discover_gtests(vxl estimate_fundamental_matrix LIBRARIES ${test_libraries})
kwiver_discover_gtests(vxl optimize_cameras            LIBRARIES ${test_libraries})
kwiver_discover_gtests(vxl triangulate_landmarks       LIBRARIES ${test_libraries})

<<<<<<< HEAD
# This test is really for an algorithm in MVG, but it's here
=======
# This test is really for an algorithm in core, but it's here
>>>>>>> 50b127a7
# because the test depends on availability of VXL sub-algorithms
kwiver_discover_gtests(vxl initialize_cameras_landmarks LIBRARIES ${test_libraries})<|MERGE_RESOLUTION|>--- conflicted
+++ resolved
@@ -15,25 +15,16 @@
 kwiver_discover_gtests(vxl polygon                     LIBRARIES ${test_libraries})
 kwiver_discover_gtests(vxl vidl_ffmpeg_video_input     LIBRARIES ${test_libraries}  ARGUMENTS "${kwiver_test_data_directory}")
 
-<<<<<<< HEAD
 
-# Additional tests that depend of the MVG arrow
-set(test_libraries     kwiver_algo_vxl kwiver_algo_mvg)
+# Additional tests that depend on the MVG arrow
+list(APPEND test_libraries kwiver_algo_mvg)
 
-=======
-# additional tests that also depend on the core arrow
-list(APPEND test_libraries kwiver_algo_core)
->>>>>>> 50b127a7
 kwiver_discover_gtests(vxl bundle_adjust               LIBRARIES ${test_libraries})
 kwiver_discover_gtests(vxl estimate_essential_matrix   LIBRARIES ${test_libraries})
 kwiver_discover_gtests(vxl estimate_fundamental_matrix LIBRARIES ${test_libraries})
 kwiver_discover_gtests(vxl optimize_cameras            LIBRARIES ${test_libraries})
 kwiver_discover_gtests(vxl triangulate_landmarks       LIBRARIES ${test_libraries})
 
-<<<<<<< HEAD
 # This test is really for an algorithm in MVG, but it's here
-=======
-# This test is really for an algorithm in core, but it's here
->>>>>>> 50b127a7
 # because the test depends on availability of VXL sub-algorithms
 kwiver_discover_gtests(vxl initialize_cameras_landmarks LIBRARIES ${test_libraries})