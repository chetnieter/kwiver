# Build / Install plugin containing VXL algorithm implementations + support
# structures

set(vxl_headers_public
  bounding_box.h
  bundle_adjust.h
  camera.h
  camera_map.h
  close_loops_homography_guided.h
  compute_homography_overlap.h
  estimate_canonical_transform.h
  estimate_essential_matrix.h
  estimate_fundamental_matrix.h
  estimate_homography.h
  estimate_similarity_transform.h
  image_container.h
  image_io.h
  match_features_constrained.h
  optimize_cameras.h
<<<<<<< HEAD
=======
  polygon.h
  register_algorithms.h
>>>>>>> d45b3ded
  triangulate_landmarks.h
  vil_image_memory.h
  vidl_ffmpeg_video_input.h
  )

kwiver_install_headers(
  SUBDIR     arrows/vxl
  ${vxl_headers_public}
  )

kwiver_install_headers(
  ${CMAKE_CURRENT_BINARY_DIR}/kwiver_algo_vxl_export.h
  NOPATH   SUBDIR     arrows/vxl
  )

set(vxl_sources
  bundle_adjust.cxx
  camera.cxx
  camera_map.cxx
  close_loops_homography_guided.cxx
  compute_homography_overlap.cxx
  estimate_canonical_transform.cxx
  estimate_essential_matrix.cxx
  estimate_fundamental_matrix.cxx
  estimate_homography.cxx
  estimate_similarity_transform.cxx
  image_container.cxx
  image_io.cxx
  match_features_constrained.cxx
  optimize_cameras.cxx
<<<<<<< HEAD
=======
  polygon.cxx
  register_algorithms.cxx
>>>>>>> d45b3ded
  triangulate_landmarks.cxx
  vil_image_memory.cxx
  vidl_ffmpeg_video_input.cxx
  )

kwiver_add_library( kwiver_algo_vxl
  ${vxl_headers_public}
  ${vxl_sources}
  )
target_link_libraries( kwiver_algo_vxl
  PUBLIC               kwiver_algo_core
                       vil vpgl vgl
  PRIVATE              vital_klv
                       vital_video_metadata
                       rrel rsdl
                       vnl
                       vidl
                       vgl_algo
                       vpgl_algo
                       kwiversys
  )

algorithms_create_plugin( kwiver_algo_vxl
  register_algorithms.cxx
  )

if (KWIVER_ENABLE_TESTS)
  add_subdirectory(tests)
endif()<|MERGE_RESOLUTION|>--- conflicted
+++ resolved
@@ -17,11 +17,7 @@
   image_io.h
   match_features_constrained.h
   optimize_cameras.h
-<<<<<<< HEAD
-=======
   polygon.h
-  register_algorithms.h
->>>>>>> d45b3ded
   triangulate_landmarks.h
   vil_image_memory.h
   vidl_ffmpeg_video_input.h
@@ -52,11 +48,7 @@
   image_io.cxx
   match_features_constrained.cxx
   optimize_cameras.cxx
-<<<<<<< HEAD
-=======
   polygon.cxx
-  register_algorithms.cxx
->>>>>>> d45b3ded
   triangulate_landmarks.cxx
   vil_image_memory.cxx
   vidl_ffmpeg_video_input.cxx
