/*ckwg +29
 * Copyright 2014-2017 by Kitware, Inc.
 * All rights reserved.
 *
 * Redistribution and use in source and binary forms, with or without
 * modification, are permitted provided that the following conditions are met:
 *
 *  * Redistributions of source code must retain the above copyright notice,
 *    this list of conditions and the following disclaimer.
 *
 *  * Redistributions in binary form must reproduce the above copyright notice,
 *    this list of conditions and the following disclaimer in the documentation
 *    and/or other materials provided with the distribution.
 *
 *  * Neither name of Kitware, Inc. nor the names of any contributors may be used
 *    to endorse or promote products derived from this software without specific
 *    prior written permission.
 *
 * THIS SOFTWARE IS PROVIDED BY THE COPYRIGHT HOLDERS AND CONTRIBUTORS ``AS IS''
 * AND ANY EXPRESS OR IMPLIED WARRANTIES, INCLUDING, BUT NOT LIMITED TO, THE
 * IMPLIED WARRANTIES OF MERCHANTABILITY AND FITNESS FOR A PARTICULAR PURPOSE
 * ARE DISCLAIMED. IN NO EVENT SHALL THE AUTHORS OR CONTRIBUTORS BE LIABLE FOR
 * ANY DIRECT, INDIRECT, INCIDENTAL, SPECIAL, EXEMPLARY, OR CONSEQUENTIAL
 * DAMAGES (INCLUDING, BUT NOT LIMITED TO, PROCUREMENT OF SUBSTITUTE GOODS OR
 * SERVICES; LOSS OF USE, DATA, OR PROFITS; OR BUSINESS INTERRUPTION) HOWEVER
 * CAUSED AND ON ANY THEORY OF LIABILITY, WHETHER IN CONTRACT, STRICT LIABILITY,
 * OR TORT (INCLUDING NEGLIGENCE OR OTHERWISE) ARISING IN ANY WAY OUT OF THE USE
 * OF THIS SOFTWARE, EVEN IF ADVISED OF THE POSSIBILITY OF SUCH DAMAGE.
 */

/**
 * \file
 * \brief Implementation of VXL bundle adjustment algorithm
 */

#include "bundle_adjust.h"

#include <iostream>
#include <set>

#include <vital/util/cpu_timer.h>

#include <arrows/vxl/camera_map.h>
#include <vital/io/eigen_io.h>

#include <vpgl/algo/vpgl_bundle_adjust.h>

using namespace kwiver::vital;

namespace kwiver {
namespace arrows {
namespace vxl {

/// Private implementation class
class bundle_adjust::priv
{
public:
  /// Constructor
  priv()
  : verbose(false),
    use_m_estimator(false),
    m_estimator_scale(1.0),
    estimate_focal_length(false),
    normalize_data(true),
    max_iterations(1000),
    x_tolerance(1e-8),
    g_tolerance(1e-8),
    m_logger( vital::get_logger( "arrows.vxl.bundle_adjust" ))
  {
  }

  /// the vxl sparse bundle adjustor
  vpgl_bundle_adjust ba;
  // vpgl_bundle_adjust does not currently allow accessors for parameters,
  // so we need to cache the parameters here.
  bool verbose;
  bool use_m_estimator;
  double m_estimator_scale;
  bool estimate_focal_length;
  bool normalize_data;
  unsigned max_iterations;
  double x_tolerance;
  double g_tolerance;
  /// Logger handle
  vital::logger_handle_t m_logger;
};


/// Constructor
bundle_adjust
::bundle_adjust()
: d_(new priv)
{
}


/// Destructor
bundle_adjust
::~bundle_adjust()
{
}


/// Get this algorithm's \link vital::config_block configuration block \endlink
vital::config_block_sptr
bundle_adjust
::get_configuration() const
{
  // get base config from base class
  vital::config_block_sptr config = vital::algo::bundle_adjust::get_configuration();
  config->set_value("verbose", d_->verbose,
                    "If true, write status messages to the terminal showing "
                    "optimization progress at each iteration");
  config->set_value("use_m_estimator", d_->use_m_estimator,
                    "If true, use a M-estimator for a robust loss function. "
                    "Currently only the Beaton-Tukey loss function is supported.");
  config->set_value("m_estimator_scale", d_->m_estimator_scale,
                    "The scale of the M-estimator, if enabled, in pixels. "
                    "Inlier landmarks should project to within this distance "
                    "from the feature point.");
  config->set_value("estimate_focal_length", d_->estimate_focal_length,
                    "If true, estimate a shared intrinsic focal length for all "
                    "cameras.  Warning: there is often a depth/focal length "
                    "ambiguity which can lead to long optimizations.");
  config->set_value("normalize_data", d_->normalize_data,
                    "Normalize the data for numerical stability. "
                    "There is no reason not enable this option, except "
                    "for testing purposes.");
  config->set_value("max_iterations", d_->max_iterations,
                    "Termination condition: maximum number of LM iterations");
  config->set_value("x_tolerance", d_->x_tolerance,
                    "Termination condition: Relative change is parameters. "
                    "Exit when (mag(delta_params) / mag(params) < x_tol).");
  config->set_value("g_tolerance", d_->g_tolerance,
                    "Termination condition: Maximum gradient magnitude. "
                    "Exit when (max(grad_params) < g_tol)");
  return config;
}


/// Set this algorithm's properties via a config block
void
bundle_adjust
::set_configuration(vital::config_block_sptr in_config)
{
  // Starting with our generated vital::config_block to ensure that assumed values are present
  // An alternative is to check for key presence before performing a get_value() call.
  vital::config_block_sptr config = this->get_configuration();
  config->merge_config(in_config);

  d_->verbose = config->get_value<bool>("verbose",
                                        d_->verbose);
  d_->ba.set_verbose(d_->verbose);

  d_->use_m_estimator = config->get_value<bool>("use_m_estimator",
                                                d_->use_m_estimator);
  d_->ba.set_use_m_estimator(d_->use_m_estimator);

  d_->m_estimator_scale = config->get_value<double>("m_estimator_scale",
                                                    d_->m_estimator_scale);
  d_->ba.set_m_estimator_scale(d_->m_estimator_scale);

  d_->estimate_focal_length = config->get_value<bool>("estimate_focal_length",
                                                      d_->estimate_focal_length);
  d_->ba.set_self_calibrate(d_->estimate_focal_length);

  d_->normalize_data = config->get_value<bool>("normalize_data",
                                               d_->normalize_data);
  d_->ba.set_normalize_data(d_->normalize_data);

  d_->max_iterations = config->get_value<unsigned>("max_iterations",
                                                   d_->max_iterations);
  d_->ba.set_max_iterations(d_->max_iterations);

  d_->x_tolerance = config->get_value<double>("x_tolerance",
                                              d_->x_tolerance);
  d_->ba.set_x_tolerence(d_->x_tolerance);

  d_->g_tolerance = config->get_value<double>("g_tolerance",
                                              d_->g_tolerance);
  d_->ba.set_g_tolerence(d_->g_tolerance);
}


/// Check that the algorithm's currently configuration is valid
bool
bundle_adjust
::check_configuration(vital::config_block_sptr config) const
{
  return true;
}


/// Optimize the camera and landmark parameters given a set of feature tracks
void
bundle_adjust
::optimize(camera_map_sptr& cameras,
           landmark_map_sptr& landmarks,
           feature_track_set_sptr tracks,
           video_metadata_map_sptr metadata) const
{
  if( !cameras || !landmarks || !tracks )
  {
    // TODO throw an exception for missing input data
    return;
  }
  if( metadata && metadata->size() > 0 )
  {
    LOG_WARN( d_->m_logger, "metadata is provided but will be ignored "
                            "by this algorithm");
  }
  typedef vxl::camera_map::map_vcam_t map_vcam_t;
  typedef vital::landmark_map::map_landmark_t map_landmark_t;

#define SBA_TIMED(msg, code)                                      \
  do                                                                    \
  {                                                                     \
    kwiver::vital::cpu_timer t;                                         \
    if (d_->verbose)                                                    \
    {                                                                   \
      t.start();                                                        \
      LOG_DEBUG(d_->m_logger, msg << " ... ");                          \
    }                                                                   \
    code                                                                \
    if (d_->verbose)                                                    \
    {                                                                   \
      t.stop();                                                         \
      LOG_DEBUG(d_->m_logger, " --> " << t.elapsed() << "s CPU");       \
    }                                                                   \
  } while(false)

  // extract data from containers
  map_vcam_t vcams = camera_map_to_vpgl(*cameras);
  map_landmark_t lms = landmarks->landmarks();
  std::vector<track_sptr> trks = tracks->tracks();

  //
  // Find the set of all frame numbers containing a camera and track data
  //

  // convidience set of all lm IDs that the active cameras view
  std::set<track_id_t> lm_ids;

  // Nested relation of frame number to a map of track IDs to feature of the
  // track on that frame
  typedef std::map<track_id_t, feature_sptr> super_map_inner_t;
  typedef std::map<frame_id_t, super_map_inner_t> super_map_t;
  super_map_t frame2track2feature_map;

  SBA_TIMED("Constructing id-map and super-map",
    for(const map_vcam_t::value_type& p : vcams)
    {
      const frame_id_t& frame = p.first;
      auto ftracks = tracks->active_tracks(static_cast<int>(frame));
      if( ftracks.empty() )
      {
        continue;
      }
      super_map_inner_t frame_lm2feature_map;

<<<<<<< HEAD
      VITAL_FOREACH(const track_sptr& t, ftracks)
=======
      for(const track_sptr& t : ftracks)
>>>>>>> d8807aa5
      {
        const track_id_t id = t->id();
        // make sure the track id has an associated landmark

        if( lms.find(id) != lms.end() )
        {
          auto fts = std::dynamic_pointer_cast<feature_track_state>(
                          *t->find(frame) );
          if( fts && fts->feature )
          {
            frame_lm2feature_map[id] = fts->feature;
            lm_ids.insert(id);
          }
        }
      }

      if( !frame_lm2feature_map.empty() )
      {
        frame2track2feature_map[frame] = frame_lm2feature_map;
      }
    }
  );

  //
  // Create a compact set of data to optimize,
  // with mapping back to original indices
  //

  // -> landmark mappings
  std::vector<track_id_t> lm_id_index;
  std::map<track_id_t, frame_id_t> lm_id_reverse_map;
  std::vector<vgl_point_3d<double> > active_world_pts;
  // -> camera mappings
  std::vector<frame_id_t> cam_id_index;
  std::map<frame_id_t, frame_id_t> cam_id_reverse_map;
  std::vector<vpgl_perspective_camera<double> > active_vcams;

  SBA_TIMED("Creating index mappings",
    for(const track_id_t& id : lm_ids)
    {
      lm_id_reverse_map[id] = static_cast<track_id_t>(lm_id_index.size());
      lm_id_index.push_back(id);
      vector_3d pt = lms[id]->loc();
      active_world_pts.push_back(vgl_point_3d<double>(pt.x(), pt.y(), pt.z()));
    }
    for(const super_map_t::value_type& p : frame2track2feature_map)
    {
      cam_id_reverse_map[p.first] = static_cast<frame_id_t>(cam_id_index.size());
      cam_id_index.push_back(p.first);
      active_vcams.push_back(vcams[p.first]);
    }
  );

  // Construct the camera/landmark visibility matrix
  std::vector<std::vector<bool> >
      mask(active_vcams.size(),
           std::vector<bool>(active_world_pts.size(), false));
  // Analogous 2D matrix of the track state (feature) location for a given
  // camera/landmark pair
  std::vector<std::vector<feature_sptr> >
      feature_mask(active_vcams.size(),
                   std::vector<feature_sptr>(active_world_pts.size(), feature_sptr()));
  // compact location vector
  std::vector<vgl_point_2d<double> > image_pts;

  SBA_TIMED("Creating masks and point vector",
    for(const super_map_t::value_type& p : frame2track2feature_map)
    {
      // p.first  -> frame ID
      // p.second -> super_map_inner_t
      const frame_id_t c_idx = cam_id_reverse_map[p.first];
      std::vector<bool>& mask_row = mask[c_idx];
      std::vector<feature_sptr>& fmask_row = feature_mask[c_idx];
      for(const super_map_inner_t::value_type& q : p.second)
      {
        // q.first  -> lm ID
        // q.second -> feature_sptr
        mask_row[lm_id_reverse_map[q.first]] = true;
        fmask_row[lm_id_reverse_map[q.first]] = q.second;
      }
    }
    // Populate the vector of observations in the correct order using mask
    // matrices
    vector_2d t_loc;
    for (unsigned int i=0; i<active_vcams.size(); ++i)
    {
      for (unsigned int j=0; j<active_world_pts.size(); ++j)
      {
        if(mask[i][j])
        {
          t_loc = feature_mask[i][j]->loc();
          image_pts.push_back(vgl_point_2d<double>(t_loc.x(), t_loc.y()));
        }
      }
    }
  );

  // Run the vpgl bundle adjustment on the selected data
  SBA_TIMED("VXL bundle optimization",
    d_->ba.optimize(active_vcams, active_world_pts, image_pts, mask);
  );

  // map optimized results back into vital structures
  SBA_TIMED("Mapping optimized results back to VITAL structures",
    for(unsigned int i=0; i<active_vcams.size(); ++i)
    {
      vcams[cam_id_index[i]] = active_vcams[i];
    }
    for(unsigned int i=0; i<active_world_pts.size(); ++i)
    {
      const vgl_point_3d<double>& pt = active_world_pts[i];
      vector_3d loc(pt.x(), pt.y(), pt.z());
      // Cloning here so we don't change the landmarks contained in the input
      // map.
      landmark_sptr lm = lms[lm_id_index[i]]->clone();
      lms[lm_id_index[i]] = lm;
      if( landmark_d* lmd = dynamic_cast<landmark_d*>(lm.get()) )
      {
        lmd->set_loc(loc);
      }
      else if( landmark_f* lmf = dynamic_cast<landmark_f*>(lm.get()) )
      {
        lmf->set_loc(loc.cast<float>());
      }
    }
    cameras = camera_map_sptr(new camera_map(vcams));
    landmarks = landmark_map_sptr(new simple_landmark_map(lms));
  );

#undef SBA_TIMED
}


} // end namespace vxl
} // end namespace arrows
} // end namespace kwiver<|MERGE_RESOLUTION|>--- conflicted
+++ resolved
@@ -258,11 +258,7 @@
       }
       super_map_inner_t frame_lm2feature_map;
 
-<<<<<<< HEAD
-      VITAL_FOREACH(const track_sptr& t, ftracks)
-=======
       for(const track_sptr& t : ftracks)
->>>>>>> d8807aa5
       {
         const track_id_t id = t->id();
         // make sure the track id has an associated landmark
