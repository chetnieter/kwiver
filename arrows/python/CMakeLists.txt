
<<<<<<< HEAD
kwiver_create_python_init( kwiver/arrows/python )

kwiver_add_python_module( ${CMAKE_CURRENT_SOURCE_DIR}/simple_image_detector.py
  kwiver/arrows/python
  simple_image_detector )




=======
kwiver_create_python_init(kwiver/arrows/python)
kwiver_add_python_module( ${CMAKE_CURRENT_SOURCE_DIR}/simple_image_detector.py
                        kwiver/arrows/python
                        simple_image_detector)
>>>>>>> 1a6759a8
<|MERGE_RESOLUTION|>--- conflicted
+++ resolved
@@ -1,17 +1,5 @@
 
-<<<<<<< HEAD
 kwiver_create_python_init( kwiver/arrows/python )
-
 kwiver_add_python_module( ${CMAKE_CURRENT_SOURCE_DIR}/simple_image_detector.py
   kwiver/arrows/python
-  simple_image_detector )
-
-
-
-
-=======
-kwiver_create_python_init(kwiver/arrows/python)
-kwiver_add_python_module( ${CMAKE_CURRENT_SOURCE_DIR}/simple_image_detector.py
-                        kwiver/arrows/python
-                        simple_image_detector)
->>>>>>> 1a6759a8
+  simple_image_detector )