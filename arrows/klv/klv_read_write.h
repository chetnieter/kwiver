// This file is part of KWIVER, and is distributed under the
// OSI-approved BSD 3-Clause License. See top-level LICENSE file or
// https://github.com/Kitware/kwiver/blob/master/LICENSE for details.

/// \file
/// Interface to the basic KLV read/write functions.

// This file currently handles the serialization / deserialization of these
// basic formats of KLV data:
// - int : General signed or unsigned integer of any integral byte length up to
// 8. Important to get this one precisely right because it's the base of most
// KLV data. Written MSB first.
// - BER : Unsigned integer which encodes its own length. Up to 127 is
// identical to standard int, otherwise the first byte encodes the number of
// following bytes.
// - BER-OID : Unsigned integer which encodes its own length. First bit of each
// byte signals whether there is another following byte; lower seven bits
// concatenated together form the actual value.
// - flint : Predecessor to IMAP. Floating-point number between defined upper
// and lower limits, represented as a signed or unsigned integer, the full
// range of which is uniformly mapped between those limits. The signed version
// is always mapped to a range symmetrical around zero (e.g. -90 to 90). The
// lowest possible signed integer is used as an out-of-range / NaN indicator.
// Unsigned integers are used for non-symmetrical ranges (e.g. -30 to 100), and
// have no special values, so out-of-range values are clamped.
// - IMAP : Floating-point number between defined upper and lower limits,
// represented as an integer, the full range of which is uniformly mapped
// between those limits. Has special defined values for infinities, NaNs, etc.
// If zero is within the limits, the conversion maps one integral value to zero
// exactly. The number of bytes is variable and determines the precision of the
// mapping.
// - string : String separated into bytes regardless of encoding. Null
// characters are not terminators, but a single null byte signifies the empty
// string. This is to differentiate the empty string from the null / unknown
// value, which is indicated for all data types by a byte length of zero.
//
// The functions are templated to be able to handle any iterator type (pointer,
// std::vector, std::deque, etc), different native integer sizes (uint8_t ...
// uint64_t), and different KLV integer sizes (1 ... 8). This hopefully allows
// these functions to be reused in every KLV standard.

#ifndef KWIVER_ARROWS_KLV_KLV_READ_WRITE_H_
#define KWIVER_ARROWS_KLV_KLV_READ_WRITE_H_

#include <arrows/klv/kwiver_algo_klv_export.h>

#include <string>

#include <cstdlib>

namespace kwiver {

namespace arrows {

namespace klv {

// ---------------------------------------------------------------------------
/// Read an integer from a sequence of bytes (big-endian).
///
/// This function handles signed and unsigned integers as well as values of \p
/// length which are not powers of 2. It assumes there are \p length bytes
/// available in the source buffer pointed to by \p data.
///
/// \param[in,out] data Iterator to sequence of \c uint8_t. Set to end of read
/// bytes on success, left as is on error.
/// \param length Number of bytes to read.
///
/// \returns Integer read in from \p data.
///
/// \throws metadata_type_overflow When \p length is greater than the number of
///         bytes in the return type \c T.
template < class T, class Iterator >
KWIVER_ALGO_KLV_EXPORT
T
klv_read_int( Iterator& data, size_t length );

// ---------------------------------------------------------------------------
/// Write an integer to a sequence of bytes (big-endian).
///
/// This function handles signed and unsigned integers as well as values of \p
/// length which are not powers of 2. Values of \p length which are greater
/// than necessary to represent \p value will result in zero padding on the
/// left. Assumes there are \p length bytes available in the destination buffer
/// pointed to by \p data.
///
/// \param value Integer to write.
/// \param[in,out] data Writeable iterator to sequence of \c uint8_t. Set to
/// end of written bytes on success, left as is on error.
/// \param length Number of bytes to write.
///
/// \throws metadata_type_overflow When \p value is too large to fit in \p
/// length bytes.
template < class T, class Iterator >
KWIVER_ALGO_KLV_EXPORT
void
klv_write_int( T value, Iterator& data, size_t length );

// ---------------------------------------------------------------------------
/// Return the number of bytes required to store the given signed or unsigned
/// integer.
///
/// \param value Integer whose byte length is being queried.
///
/// \returns Bytes required to store \p value.
template < class T >
KWIVER_ALGO_KLV_EXPORT
size_t
klv_int_length( T value );

// ---------------------------------------------------------------------------
/// Read an integer from a sequence of bytes, decoding it from BER format.
///
/// For an explanation of BER, see the MISB Motion Imagery Handbook, Section
/// 7.3.1.
/// \see
/// https://gwg.nga.mil/misb/docs/misp/MISP-2020.1_Motion_Imagery_Handbook.pdf
///
/// \param[in,out] data Iterator to sequence of \c uint8_t. Set to end of read
/// bytes on success, left as is on error.
/// \param max_length Maximum number of bytes to read.
///
/// \returns Integer decoded from \p data.
///
/// \throws metadata_buffer_overflow When decoding would require reading more
/// than \p max_length bytes.
/// \throws metadata_type_overflow When the decoded value is too large to fit
/// in the return type \c T.
template < class T, class Iterator >
KWIVER_ALGO_KLV_EXPORT
T
klv_read_ber( Iterator& data, size_t max_length );

// ---------------------------------------------------------------------------
/// Write an integer to a sequence of bytes, encoding it into BER format.
///
/// For an explanation of BER, see the MISB Motion Imagery Handbook, Section
/// 7.3.1.
/// \see
/// https://gwg.nga.mil/misb/docs/misp/MISP-2020.1_Motion_Imagery_Handbook.pdf
///
/// \param[in,out] data Writeable iterator to sequence of \c uint8_t. Set to
/// end of written bytes on success, left as is on error.
/// \param max_length Maximum number of bytes to write.
///
/// \throws metadata_buffer_overflow When encoding would require writing more
/// than \p max_length bytes.
template < class T, class Iterator >
KWIVER_ALGO_KLV_EXPORT
void
klv_write_ber( T value, Iterator& data, size_t max_length );

// ---------------------------------------------------------------------------
/// Return the number of bytes required to store the given integer in BER
/// format.
///
/// \param value Integer whose byte length is being queried.
///
/// \returns Bytes required to store \p value in BER format.
template < class T >
KWIVER_ALGO_KLV_EXPORT
size_t
klv_ber_length( T value );

// ---------------------------------------------------------------------------
/// Read an integer from a sequence of bytes, decoding it from BER-OID format.
///
/// For an explanation of BER-OID, see the MISB Motion Imagery Handbook,
/// Section 7.3.2.
/// \see
/// https://gwg.nga.mil/misb/docs/misp/MISP-2020.1_Motion_Imagery_Handbook.pdf
///
/// \param[in,out] data Iterator to sequence of \c uint8_t. Set to end of read
/// bytes on success, left as is on error.
/// \param max_length Maximum number of bytes to read.
///
/// \returns Integer decoded from \p data.
///
/// \throws metadata_buffer_overflow When decoding would require reading more
/// than \p max_length bytes.
/// \throws metadata_type_overflow When the decoded value is too large to fit
/// in the return type \c T.
template < class T, class Iterator >
KWIVER_ALGO_KLV_EXPORT
T
klv_read_ber_oid( Iterator& data, size_t max_length );

// ---------------------------------------------------------------------------
/// Write an integer to a sequence of bytes, encoding it into BER-OID format.
///
/// For an explanation of BER-OID, see the MISB Motion Imagery Handbook,
/// Section 7.3.2.
/// \see
/// https://gwg.nga.mil/misb/docs/misp/MISP-2020.1_Motion_Imagery_Handbook.pdf
///
/// \param[in,out] data Writeable iterator to sequence of \c uint8_t. Set to
/// end of written bytes on success, left as is on error.
/// \param max_length Maximum number of bytes to write.
///
/// \throws metadata_buffer_overflow When encoding would require writing more
/// than \p max_length bytes.
template < class T, class Iterator >
KWIVER_ALGO_KLV_EXPORT
void
klv_write_ber_oid( T value, Iterator& data, size_t max_length );

// ---------------------------------------------------------------------------
/// Return the number of bytes required to store the given integer in BER-OID
/// format.
///
/// For an explanation of BER-OID, see the MISB Motion Imagery Handbook,
/// Section 7.3.2.
/// \see
/// https://gwg.nga.mil/misb/docs/misp/MISP-2020.1_Motion_Imagery_Handbook.pdf
///
/// \param value Integer whose byte length is being queried.
///
/// \returns Bytes required to store \p value in BER format.
template < class T >
KWIVER_ALGO_KLV_EXPORT
size_t
klv_ber_oid_length( T value );

// ---------------------------------------------------------------------------
<<<<<<< HEAD
/// Read an integer from a sequence of bytes and map it to a defined
/// floating-point range.
///
/// This function allows signed or unsigned integer types. The mapping is
/// linear. The range is inclusive on both ends. The entire range of the
/// integer type is used, unless the integer is signed, in which case the
/// lowest representable value is mapped to quiet NaN.
///
/// \param minimum Lower end of mapped range.
/// \param maximum Upper end of mapped range.
/// \param[in,out] data Iterator to sequence of \c uint8_t. Set to end of
/// read bytes on success, left as is on error.
/// \param length Number of bytes to read.
///
/// \returns Floating-point number mapped from read integer.
///
/// \throws invalid_value When \p minimum is not less than \p maximum.
/// \throws metadata_type_overflow When the read value is too large for \c T.
template < class T, class Iterator >
KWIVER_ALGO_KLV_EXPORT
double
klv_read_flint( double minimum, double maximum,
                Iterator& data, size_t length );

// ---------------------------------------------------------------------------
/// Map a floating-point number within a range to an integer and write it to a
/// sequence of bytes.
///
/// This function allows signed or unsigned integer types. The mapping is
/// linear. The range is inclusive on both ends. The entire range of the
/// integer type is used, unless the integer is signed, in which case invalid
/// or out-of-range \p value is mapped to the lowest representable integer. For
/// unsigned integers, out-of-range \p value is silently clamped to the range,
/// and NaN \p value is changed to \p minimum.
///
/// \param value Floating-point number to map to an integer.
/// \param minimum Lower end of mapped range.
/// \param maximum Upper end of mapped range.
/// \param[in,out] data Writeable iterator to sequence of \c uint8_t. Set to
/// end of written bytes on success, left as is on error.
/// \param length Number of bytes to read.
///
/// \throws invalid_value When \p minimum is not less than \p maximum, or if
/// \c T is signed and the range is not symmetrical around zero.
template < class T, class Iterator >
KWIVER_ALGO_KLV_EXPORT
void
klv_write_flint( double value, double minimum, double maximum,
                 Iterator& data, size_t length );

// ---------------------------------------------------------------------------
/// Return the number of bytes required for the given flint specification.
///
/// Precision here is the distance between successive discrete mapped values.
///
/// \param minimum Lower end of mapped range.
/// \param maximum Upper end of mapped range.
/// \param precision Desired precision of flint value.
///
/// \returns Byte length of a flint value meeting the provided parameters.
///
/// \throws logic_error When \p minimum is not less than \p maximum, \p
/// precision is greater than their span, or any of the three is nonfinite.
/// \throws metadata_type_overflow When the difference between \p minimum and
/// \p maximum is to large for a \c double to hold.
KWIVER_ALGO_KLV_EXPORT
size_t
klv_flint_length( double minimum, double maximum, double precision );

// ---------------------------------------------------------------------------
/// Return the precision offered by the given flint specification.
///
/// Precision here is the distance between successive discrete mapped values.
///
/// \param minimum Lower end of mapped range.
/// \param maximum Upper end of mapped range.
/// \param length Desired byte length of flint value.
///
/// \returns Precision of a flint value meeting the provided parameters.
///
/// \throws logic_error When \p minimum is not less than \p maximum, either is
/// nonfinite, or \p length is zero.
/// \throws metadata_type_overflow When the difference between \p minimum and
/// \p maximum is to large for a \c double to hold.
KWIVER_ALGO_KLV_EXPORT
double
klv_flint_precision( double minimum, double maximum, size_t length );
=======
/// Read an IEEE-754 floating-point number from a sequence of bytes
/// (big-endian).
///
/// \param[in,out] data Iterator to sequence of \c uint8_t. Set to end of read
/// bytes on success, left as is on error.
/// \param length Number of bytes to read. Must be \c sizeof(float) or \c
/// sizeof(double).
///
/// \returns Floating-point value read from \p data.
///
/// \throws invalid_value When \p length is not \c sizeof(float) or \c
/// sizeof(double).
template < class Iterator >
KWIVER_ALGO_KLV_EXPORT
double
klv_read_float( Iterator& data, size_t length );

// ---------------------------------------------------------------------------
/// Write an IEEE-754 floating-point number to a sequence of bytes
/// (big-endian).
///
/// \param[in,out] data Writeable iterator to sequence of \c uint8_t. Set to
/// end of written bytes on success, left as is on error.
/// \param length Number of bytes to write. Must be \c sizeof(float) or \c
/// sizeof(double).
///
/// \throws invalid_value When \p length is not \c sizeof(float) or \c
/// sizeof(double).
template < class Iterator >
KWIVER_ALGO_KLV_EXPORT
void
klv_write_float( double value, Iterator& data, size_t length );
>>>>>>> 2edd1aa0

// ---------------------------------------------------------------------------
/// Read an IMAP-encoded floating-point value from a sequence of bytes.
///
/// For an explanation of IMAP, see the MISB ST1201 document.
/// \see https://gwg.nga.mil/misb/docs/standards/ST1201.4.pdf
///
/// \param minimum Lower end of mapped range.
/// \param maximum Upper end of mapped range.
/// \param[in,out] data Iterator to sequence of \c uint8_t. Set to end of read
/// bytes on success, left as is on error.
/// \param length Number of bytes to read.
///
/// \returns Floating-point number decoded from \p data buffer.
///
/// \throws logic_error When \p minimum is not less than \p maximum, either is
/// nonfinite, or \p length is zero.
/// \throws metadata_type_overflow When \p length is greater than the size of a
/// \c uint64_t or the difference between \p minimum and \p maximum is to large
/// for a \c double to hold.
template < class Iterator >
KWIVER_ALGO_KLV_EXPORT
double
klv_read_imap( double minimum, double maximum, Iterator& data, size_t length );

// ---------------------------------------------------------------------------
/// Write a floating-point value into the IMAP format.
///
/// For an explanation of IMAP, see the MISB ST1201 document.
/// \see https://gwg.nga.mil/misb/docs/standards/ST1201.4.pdf
///
/// \param value Floating-point number to encode into IMAP.
/// \param minimum Lower end of mapped range.
/// \param maximum Upper end of mapped range.
/// \param[in,out] data Writeable iterator to sequence of \c uint8_t. Set to
/// end of written bytes on success, left as is on error.
/// \param length Number of bytes to write. This determines the precision of
/// the encoded value.
///
/// \throws logic_error When \p minimum is not less than \p maximum, either is
/// nonfinite, or \p length is zero.
/// \throws metadata_type_overflow When the difference between \p minimum and
/// \p maximum is to large for a \c double to hold.
template < class Iterator >
KWIVER_ALGO_KLV_EXPORT
void
klv_write_imap( double value, double minimum, double maximum, Iterator& data,
                size_t length );

// ---------------------------------------------------------------------------
/// Return the number of bytes required for the given IMAP specification.
///
/// Precision here is the distance between successive discrete mapped values.
/// For an explanation of IMAP, see the MISB ST1201 document.
/// \see https://gwg.nga.mil/misb/docs/standards/ST1201.4.pdf
///
/// \param minimum Lower end of mapped range.
/// \param maximum Upper end of mapped range.
/// \param precision Desired precision of IMAP value.
///
/// \returns Byte length of an IMAP value meeting the provided parameters.
///
/// \throws logic_error When \p minimum is not less than \p maximum, \p
/// precision is greater than their span, or any of the three is nonfinite.
/// \throws metadata_type_overflow When \p length is greater than the size of a
/// \c uint64_t or the difference between \p minimum and \p maximum is to large
/// for a \c double to hold.
KWIVER_ALGO_KLV_EXPORT
size_t
klv_imap_length( double minimum, double maximum, double precision );

// ---------------------------------------------------------------------------
/// Return the precision offered by the given IMAP specification.
///
/// Precision here is the distance between successive discrete mapped values.
/// For an explanation of IMAP, see the MISB ST1201 document.
/// \see https://gwg.nga.mil/misb/docs/standards/ST1201.4.pdf
///
/// \param minimum Lower end of mapped range.
/// \param maximum Upper end of mapped range.
/// \param length Desired byte length of IMAP value.
///
/// \returns Precision of an IMAP value meeting the provided parameters.
///
/// \throws logic_error When \p minimum is not less than \p maximum, either is
/// nonfinite, or \p length is zero.
/// \throws metadata_type_overflow When the difference between \p minimum and
/// \p maximum is to large for a \c double to hold.
KWIVER_ALGO_KLV_EXPORT
double
klv_imap_precision( double minimum, double maximum, size_t length );

// ---------------------------------------------------------------------------
/// Read a string from a sequence of bytes.
///
/// This function performs a straightforward copy, except a single null
/// character is parsed as the empty string. Otherwise, null characters have no
/// special meaning.
///
/// \returns String read from \p data.
template < class Iterator >
KWIVER_ALGO_KLV_EXPORT
std::string
klv_read_string( Iterator& data, size_t length );

// ---------------------------------------------------------------------------
/// Write a string to a sequence of bytes.
///
/// This function performs a straightforward copy, except the empty string is
/// written as a single null character. Therefore, an input string consisting
/// of a single null character cannot be written. Otherwise, null characters
/// have no special meaning.
///
/// \param[in,out] data Writeable iterator to sequence of \c uint8_t. Set to
/// end of written bytes on success, left as is on error.
/// \param max_length Maximum number of bytes to write.
///
/// \throws metadata_buffer_overflow When required to write more than \p
/// max_length bytes.
/// \throws metadata_type_overflow When \p value is a single null character.
template < class Iterator >
KWIVER_ALGO_KLV_EXPORT
void
klv_write_string( std::string const& value, Iterator& data,
                  size_t max_length );

// ---------------------------------------------------------------------------
/// Return the number of bytes required to store the given string.
///
/// \param value String whose byte length is being queried.
///
/// \returns Bytes required to store \p value.
///
/// \throws metadata_type_overflow When \p value is a single null character.
KWIVER_ALGO_KLV_EXPORT
size_t
klv_string_length( std::string const& value );

} // namespace klv

} // namespace arrows

} // namespace kwiver

#endif<|MERGE_RESOLUTION|>--- conflicted
+++ resolved
@@ -221,7 +221,6 @@
 klv_ber_oid_length( T value );
 
 // ---------------------------------------------------------------------------
-<<<<<<< HEAD
 /// Read an integer from a sequence of bytes and map it to a defined
 /// floating-point range.
 ///
@@ -309,7 +308,8 @@
 KWIVER_ALGO_KLV_EXPORT
 double
 klv_flint_precision( double minimum, double maximum, size_t length );
-=======
+
+// ---------------------------------------------------------------------------
 /// Read an IEEE-754 floating-point number from a sequence of bytes
 /// (big-endian).
 ///
@@ -342,7 +342,6 @@
 KWIVER_ALGO_KLV_EXPORT
 void
 klv_write_float( double value, Iterator& data, size_t length );
->>>>>>> 2edd1aa0
 
 // ---------------------------------------------------------------------------
 /// Read an IMAP-encoded floating-point value from a sequence of bytes.
