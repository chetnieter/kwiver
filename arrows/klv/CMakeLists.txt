--- conflicted
+++ resolved
@@ -6,11 +6,8 @@
   convert_metadata.cxx
   convert_0601_metadata.cxx
   convert_0104_metadata.cxx
-<<<<<<< HEAD
+  klv_blob.cxx
   klv_checksum.cxx
-=======
-  klv_blob.cxx
->>>>>>> dee06905
   klv_data.cxx
   klv_key.cxx
   klv_parse.cxx
