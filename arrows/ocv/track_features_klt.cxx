/*ckwg +29
 * Copyright 2013-2017 by Kitware, Inc.
 * All rights reserved.
 *
 * Redistribution and use in source and binary forms, with or without
 * modification, are permitted provided that the following conditions are met:
 *
 *  * Redistributions of source code must retain the above copyright notice,
 *    this list of conditions and the following disclaimer.
 *
 *  * Redistributions in binary form must reproduce the above copyright notice,
 *    this list of conditions and the following disclaimer in the documentation
 *    and/or other materials provided with the distribution.
 *
 *  * Neither name of Kitware, Inc. nor the names of any contributors may be used
 *    to endorse or promote products derived from this software without specific
 *    prior written permission.
 *
 * THIS SOFTWARE IS PROVIDED BY THE COPYRIGHT HOLDERS AND CONTRIBUTORS ``AS IS''
 * AND ANY EXPRESS OR IMPLIED WARRANTIES, INCLUDING, BUT NOT LIMITED TO, THE
 * IMPLIED WARRANTIES OF MERCHANTABILITY AND FITNESS FOR A PARTICULAR PURPOSE
 * ARE DISCLAIMED. IN NO EVENT SHALL THE AUTHORS OR CONTRIBUTORS BE LIABLE FOR
 * ANY DIRECT, INDIRECT, INCIDENTAL, SPECIAL, EXEMPLARY, OR CONSEQUENTIAL
 * DAMAGES (INCLUDING, BUT NOT LIMITED TO, PROCUREMENT OF SUBSTITUTE GOODS OR
 * SERVICES; LOSS OF USE, DATA, OR PROFITS; OR BUSINESS INTERRUPTION) HOWEVER
 * CAUSED AND ON ANY THEORY OF LIABILITY, WHETHER IN CONTRACT, STRICT LIABILITY,
 * OR TORT (INCLUDING NEGLIGENCE OR OTHERWISE) ARISING IN ANY WAY OUT OF THE USE
 * OF THIS SOFTWARE, EVEN IF ADVISED OF THE POSSIBILITY OF SUCH DAMAGE.
 */

/**
 * \file
 * \brief Implementation of ocv::track_features_klt
 */

#include "track_features_klt.h"
//#include <arrows/core/merge_tracks.h>
#include <arrows/ocv/image_container.h>

#include <algorithm>
#include <numeric>
#include <iostream>
#include <set>
#include <sstream>
#include <string>
#include <vector>
#include <iterator>

#include <vital/algo/detect_features.h>
#include <vital/logger/logger.h>

#include <vital/exceptions/algorithm.h>
#include <vital/exceptions/image.h>

#include <opencv2/video/tracking.hpp>

using namespace kwiver::vital;

namespace kwiver {
namespace arrows {
namespace ocv {


/// Private implementation class
class track_features_klt::priv
{
public:
  /// Constructor
  priv():
    last_detect_num_features(0),
    redetect_threshold(0.7),
    exclusionary_radius_image_frac(0.01),
    win_size(41),
    half_win_size(win_size/2),
    tracked_feat_mask_downsample_fact(1),
    exclude_rad_pixels(1),
    erp2(1),
    max_pyramid_level(3)
  {
  }

  // sets up a mask based on the points.  We query this mask to find out if a
  // newly detected point is near an existing point.
  void set_tracked_feature_location_mask(const std::vector<cv::Point2f> &points,
    image_container_sptr image_data)
  {
    exclude_rad_pixels =
      std::max<int>(1, exclusionary_radius_image_frac *
        std::min(image_data->width(), image_data->height()));

     int log_tracked_feat_mask_downsample_fact = int(floor(log2f(float(exclude_rad_pixels)/2.0f)));

     tracked_feat_mask_downsample_fact = 1 << log_tracked_feat_mask_downsample_fact;

     int tfh = int(ceil(float(image_data->height()) / float(tracked_feat_mask_downsample_fact)));
     int tfw = int(ceil(float(image_data->width()) / float(tracked_feat_mask_downsample_fact)));

    if (tracked_feature_location_mask.rows != tfh ||
        tracked_feature_location_mask.cols != tfw )
    {
      tracked_feature_location_mask = cv::Mat(tfh,tfw, CV_8UC1);
    }

    erp2 = exclude_rad_pixels * exclude_rad_pixels;
    erp2 /= tracked_feat_mask_downsample_fact;
    erp2 /= tracked_feat_mask_downsample_fact;

    //mark the whole tracked feature mask as not having any features
    tracked_feature_location_mask.setTo(0);

    for (auto const& np : points)
    {
      set_exclude_mask(np);
    }
  }

  void set_exclude_mask(cv::Point2f const &pt)
  {
    for (int r = -exclude_rad_pixels; r <= exclude_rad_pixels; ++r)
    {
      int row = r + pt.y / tracked_feat_mask_downsample_fact;
      if (row < 0 || row >= tracked_feature_location_mask.rows)
      {
        continue;
      }
      for (int c = -exclude_rad_pixels; c <= exclude_rad_pixels; ++c)
      {
        int col = c + pt.x / tracked_feat_mask_downsample_fact;
        if (col < 0 || col >= tracked_feature_location_mask.cols)
        {
          continue; // outside of mask image
        }
        if ((r*r + c*c) > erp2)
        {
          continue;  //outside of mask radius
        }
        //set the mask to 1 here
        tracked_feature_location_mask.at<unsigned char>(row, col) = 1;
      }
    }
  }

  bool exclude_mask_is_set(vital::vector_2d const &pt) const {
    return tracked_feature_location_mask.at<unsigned char>(pt.y() / tracked_feat_mask_downsample_fact, pt.x() / tracked_feat_mask_downsample_fact) != 0;
  }

  /// Set current parameter values to the given config block
  void update_config(vital::config_block_sptr &config) const
  {
    config->set_value("redetect_frac_lost_threshold", redetect_threshold,
                      "redetect if fraction of features tracked from last "
                      "detection drops below this level");
    int grid_rows, grid_cols;

    dist_image.get_grid_size(grid_rows, grid_cols);

    config->set_value("grid_rows", grid_rows,
                      "rows in feature distribution enforcing grid");

    config->set_value("grid_cols", grid_cols,
                      "colums in feature distribution enforcing grid");

    config->set_value("new_feat_exclusionary_radius_image_fraction",
                      exclusionary_radius_image_frac,
                      "do not place new features any closer than this fraction of image min "
                      "dimension to existing features");

    config->set_value("win_size", win_size,
                      "klt image patch side length (it's a square)");

    config->set_value("max_pyramid_level", max_pyramid_level,
                      "maximum pyramid level used in klt feature tracking");
  }

  /// Set our parameters based on the given config block
  void set_config(const vital::config_block_sptr & config)
  {
    redetect_threshold =
      config->get_value<double>("redetect_frac_lost_threshold");

    int grid_rows = config->get_value<int>("grid_rows");

    int gridCols = config->get_value<int>("grid_cols");

    dist_image.set_grid_size(grid_rows, gridCols);

    last_detect_distImage.set_grid_size(grid_rows, gridCols);

    exclusionary_radius_image_frac =
      config->get_value<float>("new_feat_exclusionary_radius_image_fraction");

    win_size = config->get_value<int>("win_size");

    half_win_size = win_size / 2;

    max_pyramid_level = config->get_value<int>("max_pyramid_level");
  }

  bool check_configuration(vital::config_block_sptr config) const
  {
    bool success(true);

    float test_redetect_threshold =
      config->get_value<double>("redetect_frac_lost_threshold");

    int test_grid_rows = config->get_value<int>("grid_rows");

    int test_grid_cols = config->get_value<int>("grid_cols");

    float test_exclusionary_radius_image_frac =
      config->get_value<float>("new_feat_exclusionary_radius_image_fraction");

    int test_win_size = config->get_value<int>("win_size");

    if (!(0 < test_redetect_threshold && test_redetect_threshold <= 1.0))
    {
      LOG_ERROR(m_logger, "redetect_frac_lost_threshold ("
        << test_redetect_threshold
        << ") should be greater than zero and <= 1.0");
      success = false;
    }

    if (test_grid_rows <= 0)
    {
      LOG_ERROR(m_logger, "grid_rows (" << test_grid_rows <<
        ") must be greater than 0");
      success = false;
    }

    if (test_grid_cols <= 0)
    {
      LOG_ERROR(m_logger, "grid_cols (" << test_grid_cols <<
        ") must be greater than 0");
      success = false;
    }

    if (!(0 < test_exclusionary_radius_image_frac &&
        test_exclusionary_radius_image_frac < 1.0))
    {
      LOG_ERROR(m_logger, "new_feat_exclusionary_radius_image_fraction ("
        << test_exclusionary_radius_image_frac <<
        ") must be between 0.0 and 1.0");
      success = false;
    }

    if (test_win_size < 3)
    {
      LOG_ERROR(m_logger, "win_size (" << test_win_size <<
        ") must be three or more");
      success = false;
    }

    if (max_pyramid_level < 0)
    {
      LOG_ERROR(m_logger, "max_pyramid_level (" <<
        max_pyramid_level << ") must be non-negative");
      success = false;
    }

    return success;
  }

  class feature_distribution_image
  {
  public:
    feature_distribution_image():
      bad_bins_frac_to_redetect(0.125),
      rows(0), cols(0)
    {
      set_grid_size(4, 4);
    }

    void set_grid_size(int _rows, int _cols)
    {
      if (rows != _rows || cols != _cols) {
        rows = _rows;
        cols = _cols;
        dist_image = cv::Mat(rows, cols, CV_16UC1);
        dist_image.setTo(0);
      }
    }
    void get_grid_size(int &_rows, int& _cols) const
    {
      _rows = rows;
      _cols = cols;
    }

    feature_distribution_image& operator=(
      const feature_distribution_image &other)
    {
      if (&other != this)
      {
        other.dist_image.copyTo(dist_image);
      }
      return *this;
    }

    bool should_redetect(const feature_distribution_image &lastDetectDist,
                         float redetect_threshold)
    {
      int bad_bins = 0;
      for (int r = 0; r < rows; ++r)
      {
        for (int c = 0; c < cols; ++c)
        {
          if (dist_image.at<uint16_t>(r, c) <
              uint16_t(redetect_threshold*
              float(lastDetectDist.dist_image.at<uint16_t>(r, c))))
          {
            ++bad_bins;
          }
        }
      }
      if (bad_bins >= int(float(rows*cols)*bad_bins_frac_to_redetect))
      {
        return true;
      }
      return false;
    }

    void set_from_feature_vector(const std::vector<cv::Point2f> &points,
                                 image_container_sptr image_data)
    {
      dist_image.setTo(0);
      const int dist_bin_x_len = int(image_data->width() / cols);
      const int dist_bin_y_len = int(image_data->height() / rows);

      for (auto v = points.begin(); v != points.end(); ++v)
      {
        const cv::Point2f &tp = *v;
        int dist_bin_x =
          std::min<int>(std::max<int>(tp.x / dist_bin_x_len, 0), cols - 1);
        int dist_bin_y =
          std::min<int>(std::max<int>(tp.y / dist_bin_y_len, 0), rows - 1);

        uint16_t& numFeatInBin =
          dist_image.at<uint16_t>(dist_bin_y, dist_bin_x);
        if (numFeatInBin < UINT16_MAX)
        {
          ++numFeatInBin;  //make sure we don't roll over the UINT_16.
        }
      }
    }

    cv::Mat dist_image;
    float bad_bins_frac_to_redetect;
  private:
      int rows, cols;
  };

  /// The feature detector algorithm to use
  vital::algo::detect_features_sptr detector;
  cv::Mat prev_image;
  std::vector<cv::Point2f> prev_points;
  size_t last_detect_num_features;
  float redetect_threshold;
  cv::Mat tracked_feature_location_mask;
  float exclusionary_radius_image_frac;
  kwiver::vital::logger_handle_t m_logger;
  feature_distribution_image dist_image;
  feature_distribution_image last_detect_distImage;
  int win_size;
  int half_win_size;
  int tracked_feat_mask_downsample_fact;
  int exclude_rad_pixels;
  int erp2;
  int max_pyramid_level;
};


/// Default Constructor
track_features_klt
::track_features_klt()
: d_(new priv)
{
  attach_logger("ocv_track_features_klt");
  d_->m_logger = this->logger();
}


/// Destructor
track_features_klt
::~track_features_klt() VITAL_NOTHROW
{
}


/// Get this alg's \link vital::config_block configuration block \endlink
vital::config_block_sptr
track_features_klt
::get_configuration() const
{
  // get base config from base class
  vital::config_block_sptr config = algorithm::get_configuration();

  // Sub-algorithm implementation name + sub_config block
  // - Feature Detector algorithm
  algo::detect_features::
    get_nested_algo_configuration("feature_detector", config, d_->detector);

  d_->update_config(config);

  return config;
}


/// Set this algo's properties via a config block
void
track_features_klt
::set_configuration(vital::config_block_sptr in_config)
{
  // Starting with our generated config_block to ensure that assumed values are
  // present.  An alternative is to check for key presence before performing a
  // get_value() call.
  vital::config_block_sptr config = this->get_configuration();
  config->merge_config(in_config);

  // Setting nested algorithm instances via setter methods instead of directly
  // assigning to instance property.
  algo::detect_features_sptr df;
  algo::detect_features::set_nested_algo_configuration(
    "feature_detector", config, df);
  d_->detector = df;
  d_->set_config(config);
}


bool
track_features_klt
::check_configuration(vital::config_block_sptr config) const
{
  bool success(true);
  success = algo::detect_features::check_nested_algo_configuration(
    "feature_detector", config) && success;
  success = d_->check_configuration(config) && success;
  return success;
}


/// Extend a previous set of feature tracks using the current frame
feature_track_set_sptr
track_features_klt
::track(feature_track_set_sptr prev_tracks,
        unsigned int frame_number,
        image_container_sptr image_data,
        image_container_sptr mask) const
{
  // verify that all dependent algorithms have been initialized
  if( !d_->detector )
  {
    // Something did not initialize
    throw vital::algorithm_configuration_exception(
      this->type_name(), this->impl_name(),
        "not all sub-algorithms have been initialized");
  }


  cv::Mat cv_img = ocv::image_container::vital_to_ocv(image_data->get_image());
  cv::Mat cv_mask;

  // Only initialize a mask image if the given mask image container contained
  // valid data.
  if( mask && mask->size() > 0 )
  {
    if ( image_data->width() != mask->width() ||
         image_data->height() != mask->height() )
    {
      throw image_size_mismatch_exception(
          "OCV KLT feature tracker algorithm given a non-zero mask with "
          "mismatched shape compared to input image",
          image_data->width(), image_data->height(),
          mask->width(), mask->height()
          );
    }

    // Make sure we make a one-channel cv::Mat
    vital::image s = mask->get_image();
    // hijacking memory of given mask image, but only telling the new image
    // object to consider the first channel. See vital::image documentation.
    vital::image i(s.memory(),
                   s.first_pixel(),
                   s.width(),  s.height(), 1 /*depth*/,
                   s.w_step(), s.h_step(), s.d_step(), s.pixel_traits());
    cv_mask = ocv::image_container::vital_to_ocv(i);
  }

  //setup stuff complete
  feature_track_set_sptr cur_tracks = prev_tracks;  //no clone here.  It is done in the process.
  
  //points to be tracked in the next frame.  Empty at first.
  std::vector<cv::Point2f> next_points;

  //track features if there are any to track
  if (!d_->prev_points.empty())
  {
    //track
    std::vector<cv::Point2f> tracked_points;
    std::vector<uchar> status;
    std::vector<float> err;
    cv::calcOpticalFlowPyrLK(d_->prev_image, cv_img, d_->prev_points,
      tracked_points, status, err,cv::Size(d_->win_size, d_->win_size),d_->max_pyramid_level);

    //gets the active tracks for the previous frame
<<<<<<< HEAD
    std::vector<track_sptr> active_tracks = cur_tracks->active_tracks();  
    //copy last frame's features   
    std::vector<feature_sptr> vf = 
      cur_tracks->last_frame_features()->features(); 
    unsigned int kf_feat_i = 0;
    for (unsigned int last_frame_feat_i = 0; last_frame_feat_i< active_tracks.size(); ++last_frame_feat_i)
    {
      //first we check if the active track has a descriptor.  If it does, it's not a klt track so we skip over it.
      track_sptr t = active_tracks[last_frame_feat_i];
      if (t->empty())
      {
        continue;
      }
      std::shared_ptr<const feature_track_state> first_track_fts = std::dynamic_pointer_cast<const feature_track_state>(*(t->begin()));
      if (!first_track_fts)
      {
        static std::string const reason = "The track state should be castable to a feature_track_state but is not.";
        throw std::runtime_error(reason);
      }
      if (first_track_fts->descriptor)
      {
        //this feature has a descriptor, so It's not a KLT feature.  Skip it.
        continue;
      }

      vector_2f tp(tracked_points[kf_feat_i].x, tracked_points[kf_feat_i].y);
      if (!status[kf_feat_i]
          || tp.x() <= d_->half_win_size 
          || tp.y() <= d_->half_win_size 
          || tp.x() >= image_data->width()- d_->half_win_size 
=======
    std::vector<track_sptr> active_tracks = cur_tracks->active_tracks();
    //copy last frame's features
    std::vector<feature_sptr> vf =
      cur_tracks->last_frame_features()->features();
    for (unsigned int i = 0; i< active_tracks.size(); ++i)
    {
      vector_2f tp(tracked_points[i].x, tracked_points[i].y);
      if (!status[i]
          || tp.x() <= d_->half_win_size
          || tp.y() <= d_->half_win_size
          || tp.x() >= image_data->width()- d_->half_win_size
>>>>>>> 246df95f
          || tp.y() >= image_data->height()- d_->half_win_size)
      {
        // skip features that tracked to outside of the image (or the border)
        // or didn't track properly
        ++kf_feat_i;
        continue;
      }
      //info from feature detector (location, scale etc.)
<<<<<<< HEAD
      auto f = std::make_shared<feature_f>(*vf[last_frame_feat_i]);  
      f->set_loc(tp);  //feature
      //feature, descriptor and frame number together
      auto fts = std::make_shared<feature_track_state>(frame_number);  
      fts->feature = f;      
      // append the feature's current location to it's track.  Track was picked 
      // up with active_tracks() call on previous_tracks.
      t->append(fts);  
      next_points.push_back(tracked_points[kf_feat_i]);
      //increment the feature distribution bins     
      ++kf_feat_i;
    }    
=======
      auto f = std::make_shared<feature_f>(*vf[i]);
      f->set_loc(tp);  //feature
      //feature, descriptor and frame number together
      auto fts = std::make_shared<feature_track_state>(frame_number);
      fts->feature = f;
      track_sptr t = active_tracks[i];
      // append the feature's current location to it's track.  Track was picked
      // up with active_tracks() call on previous_tracks.
      t->append(fts);
      next_points.push_back(tracked_points[i]);
      //increment the feature distribution bins
    }
>>>>>>> 246df95f
  }

  //did we track enough features from the previous frame?
  bool detect_new_features =
    next_points.size() <=
    size_t(d_->redetect_threshold*double(d_->last_detect_num_features));

  //set the feature distribution image
  d_->dist_image.set_from_feature_vector(next_points, image_data);

  if (!detect_new_features)
  {
    //now check the distribution of features in the image
    if(d_->dist_image.should_redetect(d_->last_detect_distImage,d_->redetect_threshold))
    {
      //this will never be called on the first image so it will work.
      LOG_DEBUG(logger(), "detecting new feature because of distribution");
      detect_new_features = true;
    }
  }

  if( detect_new_features)
  {
    // detect new features
    // see if there are already existing tracks on this frame
    feature_set_sptr detected_feat;
    if(!cur_tracks)
    {
      cur_tracks = std::make_shared<kwiver::vital::feature_track_set>();
    }

    // get the last track id in the existing set of tracks and increment it
    track_id_t next_track_id = 0;
    if (!cur_tracks->all_track_ids().empty())
    {
      next_track_id = (*cur_tracks->all_track_ids().crbegin()) + 1;
    }

    LOG_DEBUG( logger(), "Computing new features on frame "<<frame_number);
    // detect features on the current frame
    detected_feat = d_->detector->detect(image_data, mask);

    // merge new features into existing features (ignore new features near
    // existing features)
    std::vector<feature_sptr> vf = detected_feat->features();

    // make a mask of current image feature positions. This maks keeps
    // features from being kept that are detected near existing tracks.
    d_->set_tracked_feature_location_mask(next_points, image_data);

    typedef std::vector<feature_sptr>::const_iterator feat_itr;
    for(feat_itr fit = vf.begin(); fit != vf.end(); ++fit)
    {
      if (d_->exclude_mask_is_set((*fit)->loc()))
        continue;

      if ((*fit)->loc().x() < d_->win_size ||
          (*fit)->loc().y() < d_->win_size ||
          (*fit)->loc().x() > image_data->width() - d_->win_size ||
          (*fit)->loc().y() > image_data->height() - d_->win_size)
      {
        continue;  //mask out features at the edge of the image.
      }

      auto fts = std::make_shared<feature_track_state>(frame_number);
      fts->feature = *fit;
      auto t = vital::track::create();  //make a new track
      t->append(fts);  //put the feature in this new track
      t->set_id(next_track_id++); //set the new track id
      cur_tracks->insert(t);
      cv::Point2f new_pt = cv::Point2f((*fit)->loc().x(), (*fit)->loc().y());
      next_points.push_back(new_pt);

      d_->set_exclude_mask(new_pt);      //this makes the points earlier in the
      // detection list more likely to be in tracked feature set.  Should sort
      //by strength to get the best features with the highest likelihood.
    }
    //this includes any features tracked to this frame and the new points
    d_->last_detect_num_features = next_points.size();

    //store the last detected feature distribution
    d_->last_detect_distImage.set_from_feature_vector(next_points, image_data);
  }

  //set up previous data structures for next call
  d_->prev_image = cv_img.clone();
  d_->prev_points = next_points;

  return cur_tracks;
}

} // end namespace core
} // end namespace arrows
} // end namespace kwiver<|MERGE_RESOLUTION|>--- conflicted
+++ resolved
@@ -79,10 +79,10 @@
   {
   }
 
-  // sets up a mask based on the points.  We query this mask to find out if a
+  // sets up a mask based on the points.  We query this mask to find out if a  
   // newly detected point is near an existing point.
-  void set_tracked_feature_location_mask(const std::vector<cv::Point2f> &points,
-    image_container_sptr image_data)
+  void set_tracked_feature_location_mask(const std::vector<cv::Point2f> &points, 
+    image_container_sptr image_data) 
   {
     exclude_rad_pixels =
       std::max<int>(1, exclusionary_radius_image_frac *
@@ -104,10 +104,10 @@
     erp2 = exclude_rad_pixels * exclude_rad_pixels;
     erp2 /= tracked_feat_mask_downsample_fact;
     erp2 /= tracked_feat_mask_downsample_fact;
-
+   
     //mark the whole tracked feature mask as not having any features
     tracked_feature_location_mask.setTo(0);
-
+    
     for (auto const& np : points)
     {
       set_exclude_mask(np);
@@ -143,29 +143,29 @@
   bool exclude_mask_is_set(vital::vector_2d const &pt) const {
     return tracked_feature_location_mask.at<unsigned char>(pt.y() / tracked_feat_mask_downsample_fact, pt.x() / tracked_feat_mask_downsample_fact) != 0;
   }
-
+  
   /// Set current parameter values to the given config block
   void update_config(vital::config_block_sptr &config) const
   {
     config->set_value("redetect_frac_lost_threshold", redetect_threshold,
-                      "redetect if fraction of features tracked from last "
+                      "redetect if fraction of features tracked from last " 
                       "detection drops below this level");
     int grid_rows, grid_cols;
-
+    
     dist_image.get_grid_size(grid_rows, grid_cols);
-
-    config->set_value("grid_rows", grid_rows,
+    
+    config->set_value("grid_rows", grid_rows, 
                       "rows in feature distribution enforcing grid");
-
-    config->set_value("grid_cols", grid_cols,
+    
+    config->set_value("grid_cols", grid_cols, 
                       "colums in feature distribution enforcing grid");
-
-    config->set_value("new_feat_exclusionary_radius_image_fraction",
+    
+    config->set_value("new_feat_exclusionary_radius_image_fraction", 
                       exclusionary_radius_image_frac,
-                      "do not place new features any closer than this fraction of image min "
+                      "do not place new features any closer than this fraction of image min " 
                       "dimension to existing features");
-
-    config->set_value("win_size", win_size,
+    
+    config->set_value("win_size", win_size, 
                       "klt image patch side length (it's a square)");
 
     config->set_value("max_pyramid_level", max_pyramid_level,
@@ -173,9 +173,9 @@
   }
 
   /// Set our parameters based on the given config block
-  void set_config(const vital::config_block_sptr & config)
-  {
-    redetect_threshold =
+  void set_config(const vital::config_block_sptr & config) 
+  {
+    redetect_threshold = 
       config->get_value<double>("redetect_frac_lost_threshold");
 
     int grid_rows = config->get_value<int>("grid_rows");
@@ -186,36 +186,36 @@
 
     last_detect_distImage.set_grid_size(grid_rows, gridCols);
 
-    exclusionary_radius_image_frac =
+    exclusionary_radius_image_frac = 
       config->get_value<float>("new_feat_exclusionary_radius_image_fraction");
-
+    
     win_size = config->get_value<int>("win_size");
-
+    
     half_win_size = win_size / 2;
 
     max_pyramid_level = config->get_value<int>("max_pyramid_level");
   }
 
-  bool check_configuration(vital::config_block_sptr config) const
+  bool check_configuration(vital::config_block_sptr config) const 
   {
     bool success(true);
 
-    float test_redetect_threshold =
+    float test_redetect_threshold = 
       config->get_value<double>("redetect_frac_lost_threshold");
-
+    
     int test_grid_rows = config->get_value<int>("grid_rows");
-
+    
     int test_grid_cols = config->get_value<int>("grid_cols");
-
-    float test_exclusionary_radius_image_frac =
+    
+    float test_exclusionary_radius_image_frac = 
       config->get_value<float>("new_feat_exclusionary_radius_image_fraction");
-
+    
     int test_win_size = config->get_value<int>("win_size");
 
     if (!(0 < test_redetect_threshold && test_redetect_threshold <= 1.0))
     {
-      LOG_ERROR(m_logger, "redetect_frac_lost_threshold ("
-        << test_redetect_threshold
+      LOG_ERROR(m_logger, "redetect_frac_lost_threshold (" 
+        << test_redetect_threshold 
         << ") should be greater than zero and <= 1.0");
       success = false;
     }
@@ -234,8 +234,8 @@
       success = false;
     }
 
-    if (!(0 < test_exclusionary_radius_image_frac &&
-        test_exclusionary_radius_image_frac < 1.0))
+    if (!(0 < test_exclusionary_radius_image_frac && 
+        test_exclusionary_radius_image_frac < 1.0)) 
     {
       LOG_ERROR(m_logger, "new_feat_exclusionary_radius_image_fraction ("
         << test_exclusionary_radius_image_frac <<
@@ -245,7 +245,7 @@
 
     if (test_win_size < 3)
     {
-      LOG_ERROR(m_logger, "win_size (" << test_win_size <<
+      LOG_ERROR(m_logger, "win_size (" << test_win_size << 
         ") must be three or more");
       success = false;
     }
@@ -260,17 +260,17 @@
     return success;
   }
 
-  class feature_distribution_image
+  class feature_distribution_image 
   {
   public:
-    feature_distribution_image():
+    feature_distribution_image(): 
       bad_bins_frac_to_redetect(0.125),
       rows(0), cols(0)
     {
       set_grid_size(4, 4);
     }
 
-    void set_grid_size(int _rows, int _cols)
+    void set_grid_size(int _rows, int _cols) 
     {
       if (rows != _rows || cols != _cols) {
         rows = _rows;
@@ -279,73 +279,73 @@
         dist_image.setTo(0);
       }
     }
-    void get_grid_size(int &_rows, int& _cols) const
+    void get_grid_size(int &_rows, int& _cols) const 
     {
       _rows = rows;
       _cols = cols;
     }
 
     feature_distribution_image& operator=(
-      const feature_distribution_image &other)
+      const feature_distribution_image &other) 
     {
       if (&other != this)
       {
         other.dist_image.copyTo(dist_image);
       }
-      return *this;
-    }
-
-    bool should_redetect(const feature_distribution_image &lastDetectDist,
-                         float redetect_threshold)
+        return *this;
+    }
+
+    bool should_redetect(const feature_distribution_image &lastDetectDist, 
+                         float redetect_threshold) 
     {
       int bad_bins = 0;
-      for (int r = 0; r < rows; ++r)
-      {
-        for (int c = 0; c < cols; ++c)
+      for (int r = 0; r < rows; ++r) 
+      {
+        for (int c = 0; c < cols; ++c) 
         {
-          if (dist_image.at<uint16_t>(r, c) <
+          if (dist_image.at<uint16_t>(r, c) < 
               uint16_t(redetect_threshold*
-              float(lastDetectDist.dist_image.at<uint16_t>(r, c))))
+              float(lastDetectDist.dist_image.at<uint16_t>(r, c)))) 
           {
             ++bad_bins;
           }
         }
       }
-      if (bad_bins >= int(float(rows*cols)*bad_bins_frac_to_redetect))
+      if (bad_bins >= int(float(rows*cols)*bad_bins_frac_to_redetect)) 
       {
         return true;
       }
       return false;
     }
 
-    void set_from_feature_vector(const std::vector<cv::Point2f> &points,
-                                 image_container_sptr image_data)
+    void set_from_feature_vector(const std::vector<cv::Point2f> &points, 
+                                 image_container_sptr image_data) 
     {
       dist_image.setTo(0);
       const int dist_bin_x_len = int(image_data->width() / cols);
       const int dist_bin_y_len = int(image_data->height() / rows);
 
-      for (auto v = points.begin(); v != points.end(); ++v)
+      for (auto v = points.begin(); v != points.end(); ++v) 
       {
         const cv::Point2f &tp = *v;
-        int dist_bin_x =
+        int dist_bin_x = 
           std::min<int>(std::max<int>(tp.x / dist_bin_x_len, 0), cols - 1);
-        int dist_bin_y =
+        int dist_bin_y = 
           std::min<int>(std::max<int>(tp.y / dist_bin_y_len, 0), rows - 1);
 
-        uint16_t& numFeatInBin =
+        uint16_t& numFeatInBin = 
           dist_image.at<uint16_t>(dist_bin_y, dist_bin_x);
-        if (numFeatInBin < UINT16_MAX)
+        if (numFeatInBin < UINT16_MAX) 
         {
           ++numFeatInBin;  //make sure we don't roll over the UINT_16.
         }
       }
     }
-
-    cv::Mat dist_image;
-    float bad_bins_frac_to_redetect;
+    
+    cv::Mat dist_image;    
+    float bad_bins_frac_to_redetect;    
   private:
-      int rows, cols;
+      int rows, cols;      
   };
 
   /// The feature detector algorithm to use
@@ -410,7 +410,7 @@
 ::set_configuration(vital::config_block_sptr in_config)
 {
   // Starting with our generated config_block to ensure that assumed values are
-  // present.  An alternative is to check for key presence before performing a
+  // present.  An alternative is to check for key presence before performing a 
   // get_value() call.
   vital::config_block_sptr config = this->get_configuration();
   config->merge_config(in_config);
@@ -486,7 +486,7 @@
 
   //setup stuff complete
   feature_track_set_sptr cur_tracks = prev_tracks;  //no clone here.  It is done in the process.
-  
+
   //points to be tracked in the next frame.  Empty at first.
   std::vector<cv::Point2f> next_points;
 
@@ -497,11 +497,10 @@
     std::vector<cv::Point2f> tracked_points;
     std::vector<uchar> status;
     std::vector<float> err;
-    cv::calcOpticalFlowPyrLK(d_->prev_image, cv_img, d_->prev_points,
+    cv::calcOpticalFlowPyrLK(d_->prev_image, cv_img, d_->prev_points, 
       tracked_points, status, err,cv::Size(d_->win_size, d_->win_size),d_->max_pyramid_level);
 
     //gets the active tracks for the previous frame
-<<<<<<< HEAD
     std::vector<track_sptr> active_tracks = cur_tracks->active_tracks();  
     //copy last frame's features   
     std::vector<feature_sptr> vf = 
@@ -532,33 +531,19 @@
           || tp.x() <= d_->half_win_size 
           || tp.y() <= d_->half_win_size 
           || tp.x() >= image_data->width()- d_->half_win_size 
-=======
-    std::vector<track_sptr> active_tracks = cur_tracks->active_tracks();
-    //copy last frame's features
-    std::vector<feature_sptr> vf =
-      cur_tracks->last_frame_features()->features();
-    for (unsigned int i = 0; i< active_tracks.size(); ++i)
-    {
-      vector_2f tp(tracked_points[i].x, tracked_points[i].y);
-      if (!status[i]
-          || tp.x() <= d_->half_win_size
-          || tp.y() <= d_->half_win_size
-          || tp.x() >= image_data->width()- d_->half_win_size
->>>>>>> 246df95f
           || tp.y() >= image_data->height()- d_->half_win_size)
       {
-        // skip features that tracked to outside of the image (or the border)
+        // skip features that tracked to outside of the image (or the border) 
         // or didn't track properly
         ++kf_feat_i;
         continue;
       }
       //info from feature detector (location, scale etc.)
-<<<<<<< HEAD
       auto f = std::make_shared<feature_f>(*vf[last_frame_feat_i]);  
       f->set_loc(tp);  //feature
       //feature, descriptor and frame number together
       auto fts = std::make_shared<feature_track_state>(frame_number);  
-      fts->feature = f;      
+      fts->feature = f;
       // append the feature's current location to it's track.  Track was picked 
       // up with active_tracks() call on previous_tracks.
       t->append(fts);  
@@ -566,35 +551,21 @@
       //increment the feature distribution bins     
       ++kf_feat_i;
     }    
-=======
-      auto f = std::make_shared<feature_f>(*vf[i]);
-      f->set_loc(tp);  //feature
-      //feature, descriptor and frame number together
-      auto fts = std::make_shared<feature_track_state>(frame_number);
-      fts->feature = f;
-      track_sptr t = active_tracks[i];
-      // append the feature's current location to it's track.  Track was picked
-      // up with active_tracks() call on previous_tracks.
-      t->append(fts);
-      next_points.push_back(tracked_points[i]);
-      //increment the feature distribution bins
-    }
->>>>>>> 246df95f
   }
 
   //did we track enough features from the previous frame?
-  bool detect_new_features =
-    next_points.size() <=
-    size_t(d_->redetect_threshold*double(d_->last_detect_num_features));
+  bool detect_new_features = 
+    next_points.size() <= 
+    size_t(d_->redetect_threshold*double(d_->last_detect_num_features));  
 
   //set the feature distribution image
   d_->dist_image.set_from_feature_vector(next_points, image_data);
 
   if (!detect_new_features)
   {
-    //now check the distribution of features in the image
+    //now check the distribution of features in the image    
     if(d_->dist_image.should_redetect(d_->last_detect_distImage,d_->redetect_threshold))
-    {
+    {  
       //this will never be called on the first image so it will work.
       LOG_DEBUG(logger(), "detecting new feature because of distribution");
       detect_new_features = true;
@@ -613,7 +584,7 @@
 
     // get the last track id in the existing set of tracks and increment it
     track_id_t next_track_id = 0;
-    if (!cur_tracks->all_track_ids().empty())
+    if (!cur_tracks->all_track_ids().empty()) 
     {
       next_track_id = (*cur_tracks->all_track_ids().crbegin()) + 1;
     }
@@ -622,20 +593,20 @@
     // detect features on the current frame
     detected_feat = d_->detector->detect(image_data, mask);
 
-    // merge new features into existing features (ignore new features near
+    // merge new features into existing features (ignore new features near 
     // existing features)
     std::vector<feature_sptr> vf = detected_feat->features();
 
-    // make a mask of current image feature positions. This maks keeps
+    // make a mask of current image feature positions. This maks keeps 
     // features from being kept that are detected near existing tracks.
     d_->set_tracked_feature_location_mask(next_points, image_data);
 
-    typedef std::vector<feature_sptr>::const_iterator feat_itr;
+    typedef std::vector<feature_sptr>::const_iterator feat_itr;    
     for(feat_itr fit = vf.begin(); fit != vf.end(); ++fit)
     {
       if (d_->exclude_mask_is_set((*fit)->loc()))
         continue;
-
+      
       if ((*fit)->loc().x() < d_->win_size ||
           (*fit)->loc().y() < d_->win_size ||
           (*fit)->loc().x() > image_data->width() - d_->win_size ||
@@ -653,12 +624,12 @@
       cv::Point2f new_pt = cv::Point2f((*fit)->loc().x(), (*fit)->loc().y());
       next_points.push_back(new_pt);
 
-      d_->set_exclude_mask(new_pt);      //this makes the points earlier in the
-      // detection list more likely to be in tracked feature set.  Should sort
+      d_->set_exclude_mask(new_pt);      //this makes the points earlier in the 
+      // detection list more likely to be in tracked feature set.  Should sort 
       //by strength to get the best features with the highest likelihood.
     }
     //this includes any features tracked to this frame and the new points
-    d_->last_detect_num_features = next_points.size();
+    d_->last_detect_num_features = next_points.size();  
 
     //store the last detected feature distribution
     d_->last_detect_distImage.set_from_feature_vector(next_points, image_data);
