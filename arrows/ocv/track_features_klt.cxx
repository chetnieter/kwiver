--- conflicted
+++ resolved
@@ -293,11 +293,7 @@
         other.dist_image.copyTo(dist_image);
       }
         return *this;
-<<<<<<< HEAD
-      }
-=======
-    }
->>>>>>> 873c79bc
+    }
 
     bool should_redetect(const feature_distribution_image &lastDetectDist, 
                          float redetect_threshold) 
