--- conflicted
+++ resolved
@@ -176,15 +176,11 @@
 
     config->set_value("target_number_of_features", target_number_of_features,
                       "number of features that detector tries to find.  May be "
-<<<<<<< HEAD
-                      "more or less depending on image content.");
-=======
                       "more or less depending on image content.  The algorithm "
                       "attempts to distribute this many features evenly across "
                       "the image. If texture is locally weak few feautres may be "
                       "extracted in a local area reducing the total detected "
                       "feature count.");
->>>>>>> 539cf4f6
   }
 
   /// Set our parameters based on the given config block
@@ -644,27 +640,17 @@
     // features from being kept that are detected near existing tracks.
     d_->set_tracked_feature_location_mask(next_points, image_data);
 
-<<<<<<< HEAD
-    //randomize order of features returned from detector.  This is to
-    //ensure that their distribution across the image is random.
-=======
     // sort the features by strength so we can pick the strongest ones
     // first in each location.
->>>>>>> 539cf4f6
     std::sort(vf.begin(), vf.end(), feat_stren_less);
 
     int dist_im_rows, dist_im_cols;
     d_->dist_image.get_grid_size(dist_im_rows, dist_im_cols);
-<<<<<<< HEAD
-    int target_feat_per_bin = d_->target_number_of_features / (dist_im_rows * dist_im_cols);
-=======
     int target_feat_per_bin =
       static_cast<int>(
       std::ceil(
         static_cast<double>(d_->target_number_of_features) /
         static_cast<double>(dist_im_rows * dist_im_cols)));
->>>>>>> 539cf4f6
-
 
     typedef std::vector<feature_sptr>::const_reverse_iterator feat_itr;
     for(feat_itr fit = vf.crbegin(); fit != vf.crend(); ++fit)
@@ -682,11 +668,8 @@
 
       cv::Point2f new_pt = cv::Point2f((*fit)->loc().x(), (*fit)->loc().y());
 
-<<<<<<< HEAD
-=======
       //check if there are too many features already in this bin, either tracked from
       //the previous frame or detected in this frame.
->>>>>>> 539cf4f6
       uint16_t &bin_count = d_->dist_image.get_bin_feat_count(new_pt,image_data);
       if (bin_count >= target_feat_per_bin)
       {
@@ -695,11 +678,8 @@
       }
       else
       {
-<<<<<<< HEAD
-=======
         //There are not too many features in this bin so we can add a feature.
         //Increment the bin count if it would not overflow.
->>>>>>> 539cf4f6
         if (bin_count < UINT16_MAX)
         {
           ++bin_count;
