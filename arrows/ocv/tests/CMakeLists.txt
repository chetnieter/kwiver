project(arrows_test_ocv)

include(kwiver-test-setup)

set(test_libraries      vital vital_vpm kwiver_algo_ocv)

##############################
# Algorithms OpenCV tests
##############################
kwiver_discover_gtests(ocv algo_config                 LIBRARIES ${test_libraries})
kwiver_discover_gtests(ocv bounding_box                LIBRARIES ${test_libraries})
kwiver_discover_gtests(ocv descriptor_set              LIBRARIES ${test_libraries})
kwiver_discover_gtests(ocv distortion                  LIBRARIES ${test_libraries})
<<<<<<< HEAD
=======
kwiver_discover_gtests(ocv estimate_homography         LIBRARIES ${test_libraries})
>>>>>>> 50b127a7
kwiver_discover_gtests(ocv feature_set                 LIBRARIES ${test_libraries})
kwiver_discover_gtests(ocv image                       LIBRARIES ${test_libraries})
kwiver_discover_gtests(ocv match_set                   LIBRARIES ${test_libraries})

<<<<<<< HEAD

# Additional tests that depend on the MVG arrow
if (KWIVER_ENABLE_MVG)
  set(test_libraries      vital vital_vpm kwiver_algo_ocv kwiver_algo_mvg)

  kwiver_discover_gtests(ocv estimate_fundamental_matrix LIBRARIES ${test_libraries})
  kwiver_discover_gtests(ocv estimate_pnp                LIBRARIES ${test_libraries})
  kwiver_discover_gtests(ocv estimate_homography         LIBRARIES ${test_libraries})
endif()
=======
# additional tests that also depend on the core arrow
list(APPEND test_libraries kwiver_algo_core)
kwiver_discover_gtests(ocv estimate_fundamental_matrix LIBRARIES ${test_libraries})
kwiver_discover_gtests(ocv estimate_pnp                LIBRARIES ${test_libraries})
>>>>>>> 50b127a7
<|MERGE_RESOLUTION|>--- conflicted
+++ resolved
@@ -11,27 +11,16 @@
 kwiver_discover_gtests(ocv bounding_box                LIBRARIES ${test_libraries})
 kwiver_discover_gtests(ocv descriptor_set              LIBRARIES ${test_libraries})
 kwiver_discover_gtests(ocv distortion                  LIBRARIES ${test_libraries})
-<<<<<<< HEAD
-=======
-kwiver_discover_gtests(ocv estimate_homography         LIBRARIES ${test_libraries})
->>>>>>> 50b127a7
 kwiver_discover_gtests(ocv feature_set                 LIBRARIES ${test_libraries})
 kwiver_discover_gtests(ocv image                       LIBRARIES ${test_libraries})
 kwiver_discover_gtests(ocv match_set                   LIBRARIES ${test_libraries})
 
-<<<<<<< HEAD
 
 # Additional tests that depend on the MVG arrow
 if (KWIVER_ENABLE_MVG)
-  set(test_libraries      vital vital_vpm kwiver_algo_ocv kwiver_algo_mvg)
+  list(APPEND test_libraries kwiver_algo_mvg)
 
   kwiver_discover_gtests(ocv estimate_fundamental_matrix LIBRARIES ${test_libraries})
+  kwiver_discover_gtests(ocv estimate_homography         LIBRARIES ${test_libraries})
   kwiver_discover_gtests(ocv estimate_pnp                LIBRARIES ${test_libraries})
-  kwiver_discover_gtests(ocv estimate_homography         LIBRARIES ${test_libraries})
-endif()
-=======
-# additional tests that also depend on the core arrow
-list(APPEND test_libraries kwiver_algo_core)
-kwiver_discover_gtests(ocv estimate_fundamental_matrix LIBRARIES ${test_libraries})
-kwiver_discover_gtests(ocv estimate_pnp                LIBRARIES ${test_libraries})
->>>>>>> 50b127a7
+endif()