--- conflicted
+++ resolved
@@ -390,15 +390,17 @@
     .add_attribute( kwiver::vital::plugin_factory::PLUGIN_ORGANIZATION, "Kitware Inc." )
     ;
 
-<<<<<<< HEAD
   fact = vpm.ADD_ALGORITHM("standard", kwiver::arrows::ocv::detect_features_if_keyframe);
   fact->add_attribute(kwiver::vital::plugin_factory::PLUGIN_DESCRIPTION,
     "Detect and describe features if image is a keyframe")
-=======
+    .add_attribute(kwiver::vital::plugin_factory::PLUGIN_MODULE_NAME, module_name)
+    .add_attribute(kwiver::vital::plugin_factory::PLUGIN_VERSION, "1.0")
+    .add_attribute(kwiver::vital::plugin_factory::PLUGIN_ORGANIZATION, "Kitware Inc.")
+    ;
+
   fact = vpm.ADD_ALGORITHM("ocv", kwiver::arrows::ocv::estimate_pnp);
   fact->add_attribute(kwiver::vital::plugin_factory::PLUGIN_DESCRIPTION,
     "Estimate camera pose with perspective N point method")
->>>>>>> e8d505eb
     .add_attribute(kwiver::vital::plugin_factory::PLUGIN_MODULE_NAME, module_name)
     .add_attribute(kwiver::vital::plugin_factory::PLUGIN_VERSION, "1.0")
     .add_attribute(kwiver::vital::plugin_factory::PLUGIN_ORGANIZATION, "Kitware Inc.")
