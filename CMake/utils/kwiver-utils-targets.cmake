#
# KWIVER Target creation and installation support
#
# Variables that affect behavior of functions:
#
#   no_export
#       if set, target will not be exported.
#
#   no_install
#       If set, target will not be installed.
#
#   no_version
#       If set, the target will not have version information added to it.
#
#   component
#     If set, the target will not be installed under this component (the
#     default is 'runtime').
#
#   library_subdir
#     If set, library targets will be placed into the directory within the install
#     directory. This is necessary due to the way some systems use
#     CMAKE_BUILD_TYPE as a directory in the output path.
#
#   library_subdir_suffix
#     If set, the suffix will be appended to the subdirectory for the target.
#     This is placed after the CMAKE_BUILD_TYPE subdirectory if necessary.
#

include(CMakeParseArguments)
include (GenerateExportHeader)


# Global collection variables
define_property(GLOBAL PROPERTY kwiver_executables
  BRIEF_DOCS "KWIVER Executables"
  FULL_DOCS "List of KWIVER executables created by the kwiver_add_executable function."
  )
define_property(GLOBAL PROPERTY kwiver_executables_paths
  BRIEF_DOCS "KWIVER Executables Paths"
  FULL_DOCS "List of the binary/build paths for all KWIVER executables created by the kwiver_add_executable function."
  )
define_property(GLOBAL PROPERTY kwiver_export_targets
  BRIEF_DOCS "Targets exported by KWIVER"
  FULL_DOCS "List of KWIVER targets to be exported in build and install trees."
  )
define_property(GLOBAL PROPERTY kwiver_libraries
  BRIEF_DOCS "Libraries build as part of KWIVER"
  FULL_DOCS "List of static/shared libraries build by KWIVER"
  )
define_property(GLOBAL PROPERTY kwiver_plugin_libraries
  BRIEF_DOCS "Generated plugin libraries"
  FULL_DOCS "List of generated shared plugin module libraries"
  )
define_property(GLOBAL PROPERTY kwiver_plugin_path
  BRIEF_DOCS "Plugin search path"
  FULL_DOCS "List of directories to search ar run time for plugins"
  )


#+
# Helper function to manage export string string generation and the no_export
# flag.
#
# Sets the variable "exports" which should be expanded into the install
# command.
#-
function(_kwiver_export name)
  set(exports)
  if(no_export)
    return()
  endif()
  set(exports
    EXPORT ${kwiver_export_name}
    PARENT_SCOPE
    )
  set_property(GLOBAL APPEND PROPERTY kwiver_export_targets ${name})
endfunction()


# ------------------------------
function(_kwiver_compile_pic name)
  message(STATUS "Adding PIC flag to target: ${name}")
  if (CMAKE_VERSION VERSION_GREATER "2.8.12")
    set_target_properties("${name}"
      PROPERTIES
        POSITION_INDEPENDENT_CODE TRUE
      )
  elseif(NOT MSVC)
    set_target_properties("${name}"
      PROPERTIES
        COMPILE_FLAGS "-fPIC"
      )
  endif()
endfunction()


#+
# Wrapper around install(...) that catches ``no_install`` if set
#
#   kwiver_install([args])
#
# All args given to this function are passed directly to install(...),
# provided ``no_install`` is not set. See CMake documentation for
# install(...) usage.
#-
function(kwiver_install)
  if(no_install)
    return()
  endif()

  install(${ARGN})
endfunction()


#+
# Add an executable to KWIVER
#
#   kwiver_add_executable(name [args...])
#
# All args given to this function are passed to CMake's add_executable(...)
# function after providing the name, so refer to CMake's documentation for
# additional valid arguments.
#
# This function will add the executable to the set of targets to be exported
# unless ``no_export`` was set.
#-
function(kwiver_add_executable name)
  add_executable(${name} ${ARGN})
  set_target_properties(${name}
    PROPERTIES
      RUNTIME_OUTPUT_DIRECTORY "${CMAKE_BINARY_DIR}/bin"
      INSTALL_RPATH "\$ORIGIN/../lib:\$ORIGIN/"
    )

  if(NOT component)
    set(component runtime)
  endif()
  
<<<<<<< HEAD
  if(MSVC AND ${MSVC_VERSION} GREATER_EQUAL 1915)
    # You must acknowledge that you understand MSVC resolved a byte alignment issue in this compiler
    # We get this due to using Eigen objects and allocating those objects with make_shared
    target_compile_definitions( ${name} PRIVATE _ENABLE_EXTENDED_ALIGNED_STORAGE )
  endif()
=======
  # Add to global collection variable
  set_property(GLOBAL APPEND
    PROPERTY kwiver_executables "${name}"
    )
  set_property(GLOBAL APPEND
    PROPERTY kwiver_executables_paths "${CMAKE_CURRENT_BINARY_DIR}"
    )
>>>>>>> e1152e09

  kwiver_install(
    TARGETS     ${name}
    ${exports}
    DESTINATION bin
    COMPONENT   ${component}
    )
endfunction()


#+
# Add a library to KWIVER
#
#   kwiver_add_library(name [args...])
#
# Remaining arguments passed to this function are given to the underlying
# add_library call, so refer to CMake documentation for additional arguments.
#
# Library version will be set to that of the current PROJECT version.
#
# This function will add the library to the set of targets to be exported
# unless "no_export" was set.
#
# An export header will be created unless "no_export_header" is set.
#-
function(kwiver_add_library     name)
  string(TOUPPER "${name}" upper_name)
  message(STATUS "Making library \"${name}\"")

  add_library("${name}" ${ARGN})

  if ( APPLE )
    set( props
      MACOSX_RPATH         TRUE
      INSTALL_NAME_DIR     "@executable_path/../lib"
      )
  else()
    if ( NOT no_version ) # optional versioning
      set( props
        VERSION                  ${${CMAKE_PROJECT_NAME}_VERSION}
        SOVERSION                ${${CMAKE_PROJECT_NAME}_VERSION}
        )
    else()
      set( props )
    endif()
  endif()
  
  if(MSVC AND ${MSVC_VERSION} GREATER_EQUAL 1915)
    # You must acknowledge that you understand MSVC resolved a byte alignment issue in this compiler
    # We get this due to using Eigen objects and allocating those objects with make_shared
    target_compile_definitions( ${name} PRIVATE _ENABLE_EXTENDED_ALIGNED_STORAGE )
  endif()

  set_target_properties("${name}"
    PROPERTIES
    ARCHIVE_OUTPUT_DIRECTORY "${CMAKE_BINARY_DIR}/lib${LIB_SUFFIX}${library_subdir}${library_subdir_suffix}"
    LIBRARY_OUTPUT_DIRECTORY "${CMAKE_BINARY_DIR}/lib${LIB_SUFFIX}${library_subdir}${library_subdir_suffix}"
    RUNTIME_OUTPUT_DIRECTORY "${CMAKE_BINARY_DIR}/bin${library_subdir}${library_subdir_suffix}"
    INSTALL_RPATH            "\$ORIGIN/../lib:\$ORIGIN/"
    ${props}
    )

  if ( NOT no_export_header )
    generate_export_header( ${name}
      STATIC_DEFINE  ${upper_name}_BUILD_AS_STATIC
      )
  endif()

  foreach(config IN LISTS CMAKE_CONFIGURATION_TYPES)
    string(TOUPPER "${config}" upper_config)
    set_target_properties("${name}"
      PROPERTIES
      "ARCHIVE_OUTPUT_DIRECTORY_${upper_config}" "${CMAKE_BINARY_DIR}/lib${LIB_SUFFIX}/${config}${library_subdir}"
      "LIBRARY_OUTPUT_DIRECTORY_${upper_config}" "${CMAKE_BINARY_DIR}/lib${LIB_SUFFIX}/${config}${library_subdir}"
      "RUNTIME_OUTPUT_DIRECTORY_${upper_config}" "${CMAKE_BINARY_DIR}/bin/${config}${library_subdir}"
      )
  endforeach()

  if(NOT component)
    set(component runtime)
  endif()

  get_target_property(target_type "${name}" TYPE)
  if (target_type STREQUAL "STATIC_LIBRARY")
    _kwiver_compile_pic("${name}")
  endif()

  _kwiver_export("${name}")
  # LIB_SUFFIX should only apply to installation location, not the build
  # locations that properties above this point pertain to.
  kwiver_install(
    TARGETS             "${name}"
    ${exports}
    ARCHIVE DESTINATION lib${LIB_SUFFIX}${library_subdir}
    LIBRARY DESTINATION lib${LIB_SUFFIX}${library_subdir}
    RUNTIME DESTINATION bin${library_subdir}
    COMPONENT           ${component}
    )

  if ( NOT no_export)
    set_property(GLOBAL APPEND PROPERTY kwiver_libraries "${name}")
  endif()
endfunction()


#+
#   kwiver_export_targets(file [APPEND])
#
# Export all recorded KWIVER targets to the given file in the build tree. If
# there are no targets recorded, this is a no-op. APPEND may be give to tell
# us to append to the given file instead of overwriting it.
#-
function(kwiver_export_targets file)
  get_property(export_targets GLOBAL PROPERTY kwiver_export_targets)
  export(
    TARGETS ${export_targets}
    NAMESPACE kwiver::
    ${ARGN}
    FILE "${file}"
    )
  #message(STATUS "Adding to file to clean: ${file}")
  #set_directory_properties(
  #  PROPERTIES
  #    ADDITIONAL_MAKE_CLEAN_FILES "${file}"
  #  )
endfunction()


#+
#   kwiver_install_headers(header1 [header2 ...] [SUBDIR dir])
#
# Install KWIVER public header files to include/kwiver/...
#
# A SUBDIR may be provided in order to place the header files in a
# subdirectory under that. This path must be relative.
#
# NOPATH can be specified to ignore leading path components on the
# files being installed. This is useful when installing CMake
# generated export headers
#
# If the file name has a leading path component, it is appended to the
# install path to allow installing of headers in subdirectories.
#-
function(kwiver_install_headers)
  set(options NOPATH)
  set(oneValueArgs SUBDIR)
  cmake_parse_arguments(mih "${options}" "${oneValueArgs}" "${multiValueArgs}" ${ARGN})

  foreach(header IN LISTS mih_UNPARSED_ARGUMENTS)
    if(mih_NOPATH)
      set( H_SUBDIR ) # use empty subdir/path to file
    else()
      get_filename_component(H_SUBDIR "${header}" DIRECTORY)
      set( H_SUBDIR "/${H_SUBDIR}" )
    endif()
    kwiver_install(
      FILES       "${header}"
      DESTINATION "include/${mih_SUBDIR}${H_SUBDIR}"
      )
  endforeach()

  # for IDE support
  source_group("Header Files\\Public"
    FILES ${mih_UNPARSED_ARGUMENTS}
    )

endfunction()


#+
# Add files to the private header source group
#
#   kwiver_private_header_group(file1 [file2 ...])
#
#-
function(kwiver_private_header_group)
  source_group("Header Files\\Private"
    FILES ${ARGN}
    )
endfunction()


#+
# Add files to the private template group
#
#   kwiver_private_template_group(file1 [file2 ...])
#
#-
function(kwiver_private_template_group)
  source_group("Template Files\\Private"
    ${ARGN}
    )
endfunction()


####
# This function creates a target for a loadable plugin.
#
# Options are:
# SOURCES - list of source files needed to create the plugin.
# PUBLIC - list of libraries the plugin will publically link against.
# PRIVATE - list of libraries the plugin will privately link against.
# SUBDIR - subdirectory in "lib" where plugin will be installed.
#
function( kwiver_add_plugin        name )
  set(options)
  set(oneValueArgs SUBDIR)
  set(multiValueArgs SOURCES PUBLIC PRIVATE)
  cmake_parse_arguments(PLUGIN "${options}" "${oneValueArgs}" "${multiValueArgs}" ${ARGN} )

  if ( PLUGIN_SUBDIR )
    set(library_subdir "/${PLUGIN_SUBDIR}") # put plugins in this subdir
  endif()

  set( no_export ON ) # do not export this product
  set( no_version ON ) # do not version plugins

  kwiver_add_library( ${name} MODULE ${PLUGIN_SOURCES} )

  target_link_libraries( ${name}
    PUBLIC        ${PLUGIN_PUBLIC}
    PRIVATE       ${PLUGIN_PRIVATE}
    )

  set_target_properties( ${name}
    PROPERTIES
      PREFIX           ""
      SUFFIX           ${CMAKE_SHARED_MODULE_SUFFIX}
      INSTALL_RPATH    "\$ORIGIN/../../lib:\$ORIGIN/"
      )

  # Add to global collection variable
  set_property(GLOBAL APPEND
    PROPERTY kwiver_plugin_libraries    ${name}
    )

endfunction()


####
# This function adds the supplied paths to the default set of paths
# searched at **runtime** for modules.
#
# Uses the global option KWIVER_USE_CONFIGURATION_SUBDIRECTORY
# to control adding config specific directories to the path.
#
# Options are:
# SUBDIR - subdirectory in lib where plugin will be installed.
#
function( kwiver_add_module_path    dir )
    set_property(GLOBAL APPEND PROPERTY kwiver_plugin_path  "${dir}" )
endfunction()



####
# This macro creates the module directory for the plugin loader based
# on current system and other options. The resulting directory string
# is placed in the "kwiver_module_path_result" variable. Note that the
# result may be more than one path.
#
macro( kwiver_make_module_path    root subdir )
  if (WIN32)
    set(kwiver_module_path_result   "${root}/lib/${subdir}" )
    if(KWIVER_USE_CONFIGURATION_SUBDIRECTORY)
      list( APPEND  kwiver_module_path_result   "${root}/lib/$<CONFIGURATION>/${subdir}" )
    endif()
  else()  # Other Unix systems
    set(kwiver_module_path_result  "${root}/lib${LIB_SUFFIX}/${subdir}" )
  endif()
endmacro()

###
# This macro creates a symbolic link from source file to dest file.
#
add_custom_target( gen_symlinks ALL )
macro(kwiver_make_symlink src dest)
  add_custom_command(
    TARGET gen_symlinks
    POST_BUILD
    COMMAND ${CMAKE_COMMAND} -E create_symlink ${src} ${dest}
    DEPENDS  ${dest}
    COMMENT "mklink ${src} -> ${dest}")
endmacro()<|MERGE_RESOLUTION|>--- conflicted
+++ resolved
@@ -136,13 +136,12 @@
     set(component runtime)
   endif()
   
-<<<<<<< HEAD
   if(MSVC AND ${MSVC_VERSION} GREATER_EQUAL 1915)
     # You must acknowledge that you understand MSVC resolved a byte alignment issue in this compiler
     # We get this due to using Eigen objects and allocating those objects with make_shared
     target_compile_definitions( ${name} PRIVATE _ENABLE_EXTENDED_ALIGNED_STORAGE )
   endif()
-=======
+
   # Add to global collection variable
   set_property(GLOBAL APPEND
     PROPERTY kwiver_executables "${name}"
@@ -150,7 +149,6 @@
   set_property(GLOBAL APPEND
     PROPERTY kwiver_executables_paths "${CMAKE_CURRENT_BINARY_DIR}"
     )
->>>>>>> e1152e09
 
   kwiver_install(
     TARGETS     ${name}
