--- conflicted
+++ resolved
@@ -151,11 +151,8 @@
   types/camera_intrinsics.cxx
   types/camera_perspective.cxx
   types/camera_rpc.cxx
-<<<<<<< HEAD
+  types/category_hierarchy.cxx
   types/descriptor.cxx
-=======
-  types/category_hierarchy.cxx
->>>>>>> 303a11eb
   types/descriptor_request.cxx
   types/detected_object.cxx
   types/detected_object_set.cxx
