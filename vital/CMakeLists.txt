--- conflicted
+++ resolved
@@ -89,11 +89,8 @@
   attribute_set.h
   exceptions.h
   iterator.h
-<<<<<<< HEAD
   math_constants.h
-=======
   optional.h
->>>>>>> be7c2789
 
   io/camera_from_metadata.h
   io/camera_io.h
@@ -182,11 +179,8 @@
   types/camera_perspective.cxx
   types/camera_rpc.cxx
   types/category_hierarchy.cxx
-<<<<<<< HEAD
+  types/database_query.cxx
   types/descriptor.cxx
-=======
-  types/database_query.cxx
->>>>>>> be7c2789
   types/descriptor_request.cxx
   types/detected_object.cxx
   types/detected_object_set.cxx
