--- conflicted
+++ resolved
@@ -11,11 +11,7 @@
 kwiver_discover_tests(util_timer                test_libraries test_timer.cxx)
 kwiver_discover_tests(util_any_converter        test_libraries test_any_convert.cxx)
 kwiver_discover_tests(util_string_editor        test_libraries test_string_editor.cxx)
-<<<<<<< HEAD
+kwiver_discover_tests(util_string               test_libraries test_string.cxx)
 kwiver_discover_tests(util_data_stream_reader   test_libraries test_data_stream_reader.cxx)
 kwiver_discover_tests(util_thread_pool          test_libraries test_thread_pool.cxx)
-=======
-kwiver_discover_tests(util_string               test_libraries test_string.cxx)
-kwiver_discover_tests(util_data_stream_reader   test_libraries test_data_stream_reader.cxx)
-kwiver_discover_tests(util_token_expander       test_libraries test_token_expander.cxx)
->>>>>>> 37f0071b
+kwiver_discover_tests(util_token_expander       test_libraries test_token_expander.cxx)