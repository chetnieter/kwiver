###
# Build vital/util library
#
# A hard requirement for the vital_util library is that it not depend
# on vital library.
#

# ==================================================================
###
# Generate correct timer header based on availbility of timer
#

if (VITAL_USE_STD_CHRONO)

  configure_file(
    "${CMAKE_CURRENT_SOURCE_DIR}/wall_timer.h.in"
    "${CMAKE_CURRENT_BINARY_DIR}/wall_timer.h" )

  configure_file(
    "${CMAKE_CURRENT_SOURCE_DIR}/cpu_timer.h.in"
    "${CMAKE_CURRENT_BINARY_DIR}/cpu_timer.h" )

else()

  configure_file(
    "${CMAKE_CURRENT_SOURCE_DIR}/no-wall_timer.h.in"
    "${CMAKE_CURRENT_BINARY_DIR}/wall_timer.h" )

  configure_file(
    "${CMAKE_CURRENT_SOURCE_DIR}/no-cpu_timer.h.in"
    "${CMAKE_CURRENT_BINARY_DIR}/cpu_timer.h" )

endif()

# ==================================================================
###
# These headers are installed
#
set( public_headers
  get_paths.h
  timer.h
  demangle.h
  any_converter.h
  enumerate_matrix.h
  bounded_buffer.h
  source_location.h

  data_stream_reader.h
  string_editor.h
  token_expander.h
  token_expand_editor.h
  token_type_env.h
  token_type.h
  token_type_symtab.h
  token_type_sysenv.h
<<<<<<< HEAD
  wrap_text_block.h
=======
  transform_image.h
>>>>>>> d45b3ded
  )

# ----------------------
set( sources
  get_paths.cxx
  demangle.cxx
  source_location.cxx

  data_stream_reader.cxx
  string_editor.cxx
  token_expander.cxx
  token_expand_editor.cxx
  token_type.cxx
  token_type_env.cxx
  token_type_symtab.cxx
  token_type_sysenv.cxx
  wrap_text_block.cxx
  )

kwiver_install_headers(
  ${public_headers}
  SUBDIR   vital/util
  )

# install generated header
kwiver_install_headers(
  ${CMAKE_CURRENT_BINARY_DIR}/vital_util_export.h
  ${CMAKE_CURRENT_BINARY_DIR}/cpu_timer.h
  ${CMAKE_CURRENT_BINARY_DIR}/wall_timer.h
  SUBDIR   vital/util
  NOPATH
  )

kwiver_add_library( vital_util
  ${public_headers}
  ${sources}
  ${CMAKE_CURRENT_BINARY_DIR}/vital_util_export.h
  ${CMAKE_CURRENT_BINARY_DIR}/cpu_timer.h
  ${CMAKE_CURRENT_BINARY_DIR}/wall_timer.h
  )

target_link_libraries( vital_util
  PRIVATE         kwiversys
                  vital_logger
  )

###
# Add tests if enabled
if (KWIVER_ENABLE_TESTS)
  add_subdirectory( tests )
endif()<|MERGE_RESOLUTION|>--- conflicted
+++ resolved
@@ -53,11 +53,8 @@
   token_type.h
   token_type_symtab.h
   token_type_sysenv.h
-<<<<<<< HEAD
+  transform_image.h
   wrap_text_block.h
-=======
-  transform_image.h
->>>>>>> d45b3ded
   )
 
 # ----------------------
