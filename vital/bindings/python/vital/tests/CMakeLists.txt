--- conflicted
+++ resolved
@@ -9,15 +9,9 @@
   test_camera_intrinsics
   test_camera_map
   test_color
-<<<<<<< HEAD
-  test_config_block
-  test_covariance
-  test_descriptor
-=======
   test_covariance
   test_descriptor
   test_descriptor_set
->>>>>>> c575db28
   test_eigen_numpy
   test_feature
   test_find_vital_library
