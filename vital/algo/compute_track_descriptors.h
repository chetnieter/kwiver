--- conflicted
+++ resolved
@@ -39,11 +39,8 @@
 #include <vital/vital_config.h>
 
 #include <vital/algo/algorithm.h>
-<<<<<<< HEAD
-=======
 
 #include <vital/types/timestamp.h>
->>>>>>> 255c5f20
 #include <vital/types/object_track_set.h>
 #include <vital/types/image_container.h>
 #include <vital/types/track_descriptor_set.h>
@@ -69,12 +66,8 @@
    * \returns a set of track descriptors
    */
   virtual kwiver::vital::track_descriptor_set_sptr
-<<<<<<< HEAD
-  compute( kwiver::vital::image_container_sptr image_data,
-=======
   compute( kwiver::vital::timestamp ts,
            kwiver::vital::image_container_sptr image_data,
->>>>>>> 255c5f20
            kwiver::vital::object_track_set_sptr tracks ) = 0;
 
 protected:
