/*ckwg +29
 * Copyright 2014-2017 by Kitware, Inc.
 * All rights reserved.
 *
 * Redistribution and use in source and binary forms, with or without
 * modification, are permitted provided that the following conditions are met:
 *
 *  * Redistributions of source code must retain the above copyright notice,
 *    this list of conditions and the following disclaimer.
 *
 *  * Redistributions in binary form must reproduce the above copyright notice,
 *    this list of conditions and the following disclaimer in the documentation
 *    and/or other materials provided with the distribution.
 *
 *  * Neither name of Kitware, Inc. nor the names of any contributors may be used
 *    to endorse or promote products derived from this software without specific
 *    prior written permission.
 *
 * THIS SOFTWARE IS PROVIDED BY THE COPYRIGHT HOLDERS AND CONTRIBUTORS ``AS IS''
 * AND ANY EXPRESS OR IMPLIED WARRANTIES, INCLUDING, BUT NOT LIMITED TO, THE
 * IMPLIED WARRANTIES OF MERCHANTABILITY AND FITNESS FOR A PARTICULAR PURPOSE
 * ARE DISCLAIMED. IN NO EVENT SHALL THE AUTHORS OR CONTRIBUTORS BE LIABLE FOR
 * ANY DIRECT, INDIRECT, INCIDENTAL, SPECIAL, EXEMPLARY, OR CONSEQUENTIAL
 * DAMAGES (INCLUDING, BUT NOT LIMITED TO, PROCUREMENT OF SUBSTITUTE GOODS OR
 * SERVICES; LOSS OF USE, DATA, OR PROFITS; OR BUSINESS INTERRUPTION) HOWEVER
 * CAUSED AND ON ANY THEORY OF LIABILITY, WHETHER IN CONTRACT, STRICT LIABILITY,
 * OR TORT (INCLUDING NEGLIGENCE OR OTHERWISE) ARISING IN ANY WAY OUT OF THE USE
 * OF THIS SOFTWARE, EVEN IF ADVISED OF THE POSSIBILITY OF SUCH DAMAGE.
 */

/**
 * \file
 * \brief Instantiation of \link kwiver::vital::algo::algorithm_def algorithm_def<T>
 *        \endlink for \link kwiver::vital::algo::optimize_cameras
 *        optimize_cameras \endlink
 */

#include <vital/algo/algorithm.txx>
#include <vital/algo/optimize_cameras.h>
#include <vital/vital_foreach.h>

namespace kwiver {
namespace vital {
namespace algo {

optimize_cameras
::optimize_cameras()
{
  attach_logger( "optimize_cameras" );
}


/// Optimize camera parameters given sets of landmarks and feature tracks
void
optimize_cameras
::optimize(camera_map_sptr & cameras,
           feature_track_set_sptr tracks,
           landmark_map_sptr landmarks,
           video_metadata_map_sptr metadata) const
{
  if (!cameras || !tracks || !landmarks)
  {
    throw invalid_value("One or more input data pieces are Null!");
  }
  typedef camera_map::map_camera_t map_camera_t;
  typedef landmark_map::map_landmark_t map_landmark_t;

  // extract data from containers
  map_camera_t cams = cameras->cameras();
  map_landmark_t lms = landmarks->landmarks();
  std::vector<track_sptr> trks = tracks->tracks();

  // Compose a map of frame IDs to a nested map of track ID to the state on
  // that frame number.
  typedef std::map< track_id_t, feature_sptr > inner_map_t;
  typedef std::map< frame_id_t, inner_map_t > states_map_t;

  states_map_t states_map;
  // O( len(trks) * avg_t_len )
  VITAL_FOREACH(track_sptr const& t, trks)
  {
    // Only record a state if there is a corresponding landmark for the
    // track (constant-time check), the track state has a feature and thus a
    // location (constant-time check), and if we have a camera on the track
    // state's frame (constant-time check).
    if (lms.count(t->id()))
    {
      VITAL_FOREACH (auto const& ts, *t)
      {
<<<<<<< HEAD
        auto ftsd = std::dynamic_pointer_cast<feature_track_state_data>(ts.data);
        if (ftsd && ftsd->feature && cams.count(ts.frame_id))
        {
          states_map[ts.frame_id][t->id()] = ftsd->feature;
=======
        auto fts = std::dynamic_pointer_cast<feature_track_state>(ts);
        if (fts && fts->feature && cams.count(ts->frame()))
        {
          states_map[ts->frame()][t->id()] = fts->feature;
>>>>>>> 7d193e28
        }
      }
    }
  }

  // For each camera in the input map, create corresponding point sets for 2D
  // and 3D coordinates of tracks and matching landmarks, respectively, for
  // that camera's frame.
  map_camera_t optimized_cameras;
  std::vector< feature_sptr > v_feat;
  std::vector< landmark_sptr > v_lms;
  video_metadata_map::map_video_metadata_t metadata_map;
  if(metadata)
  {
    metadata_map = metadata->video_metadata();
  }
  VITAL_FOREACH(map_camera_t::value_type const& p, cams)
  {
    v_feat.clear();
    v_lms.clear();
    video_metadata_vector v_metadata;

    auto mdv = metadata_map.find(p.first);
    if(mdv != metadata_map.end())
    {
      v_metadata = mdv->second;
    }

    // Construct 2d<->3d correspondences
    VITAL_FOREACH(inner_map_t::value_type const& q, states_map[p.first])
    {
      // Already guaranteed that feat and landmark exists above.
      v_feat.push_back(q.second);
      v_lms.push_back(lms[q.first]);
    }

    camera_sptr cam = p.second;
    this->optimize(cam, v_feat, v_lms, v_metadata);
    optimized_cameras[p.first] = cam;
  }

  cameras = camera_map_sptr(new simple_camera_map(optimized_cameras));
}


} } }

/// \cond DoxygenSuppress
INSTANTIATE_ALGORITHM_DEF(kwiver::vital::algo::optimize_cameras);
/// \endcond<|MERGE_RESOLUTION|>--- conflicted
+++ resolved
@@ -87,17 +87,10 @@
     {
       VITAL_FOREACH (auto const& ts, *t)
       {
-<<<<<<< HEAD
-        auto ftsd = std::dynamic_pointer_cast<feature_track_state_data>(ts.data);
-        if (ftsd && ftsd->feature && cams.count(ts.frame_id))
-        {
-          states_map[ts.frame_id][t->id()] = ftsd->feature;
-=======
         auto fts = std::dynamic_pointer_cast<feature_track_state>(ts);
         if (fts && fts->feature && cams.count(ts->frame()))
         {
           states_map[ts->frame()][t->id()] = fts->feature;
->>>>>>> 7d193e28
         }
       }
     }
