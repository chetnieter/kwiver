/*ckwg +29
 * Copyright 2013-2017 by Kitware, Inc.
 * All rights reserved.
 *
 * Redistribution and use in source and binary forms, with or without
 * modification, are permitted provided that the following conditions are met:
 *
 *  * Redistributions of source code must retain the above copyright notice,
 *    this list of conditions and the following disclaimer.
 *
 *  * Redistributions in binary form must reproduce the above copyright notice,
 *    this list of conditions and the following disclaimer in the documentation
 *    and/or other materials provided with the distribution.
 *
 *  * Neither name of Kitware, Inc. nor the names of any contributors may be used
 *    to endorse or promote products derived from this software without specific
 *    prior written permission.
 *
 * THIS SOFTWARE IS PROVIDED BY THE COPYRIGHT HOLDERS AND CONTRIBUTORS ``AS IS''
 * AND ANY EXPRESS OR IMPLIED WARRANTIES, INCLUDING, BUT NOT LIMITED TO, THE
 * IMPLIED WARRANTIES OF MERCHANTABILITY AND FITNESS FOR A PARTICULAR PURPOSE
 * ARE DISCLAIMED. IN NO EVENT SHALL THE AUTHORS OR CONTRIBUTORS BE LIABLE FOR
 * ANY DIRECT, INDIRECT, INCIDENTAL, SPECIAL, EXEMPLARY, OR CONSEQUENTIAL
 * DAMAGES (INCLUDING, BUT NOT LIMITED TO, PROCUREMENT OF SUBSTITUTE GOODS OR
 * SERVICES; LOSS OF USE, DATA, OR PROFITS; OR BUSINESS INTERRUPTION) HOWEVER
 * CAUSED AND ON ANY THEORY OF LIABILITY, WHETHER IN CONTRACT, STRICT LIABILITY,
 * OR TORT (INCLUDING NEGLIGENCE OR OTHERWISE) ARISING IN ANY WAY OUT OF THE USE
 * OF THIS SOFTWARE, EVEN IF ADVISED OF THE POSSIBILITY OF SUCH DAMAGE.
 */

/**
 * \file
 * \brief Header file for \link kwiver::vital::feature_track_set feature_track_set
 *        \endlink
 */

#ifndef VITAL_FEATURE_TRACK_SET_H_
#define VITAL_FEATURE_TRACK_SET_H_

#include "descriptor_set.h"
#include "feature_set.h"
#include "track_set.h"

#include <vital/vital_export.h>
#include <vital/vital_config.h>
#include <vital/vital_types.h>

#include <vector>
#include <memory>

namespace kwiver {
namespace vital {

/// A derived track_state for feature tracks

class feature_track_state;
typedef std::shared_ptr<feature_track_state> feature_track_state_sptr;

class VITAL_EXPORT feature_track_state : public track_state
{
public:
  /// Constructor
  explicit feature_track_state( frame_id_t frame,
                                feature_sptr f = nullptr,
                                descriptor_sptr d = nullptr )
    : track_state( frame )
    , feature(f)
    , descriptor(d)
  { }

  /// Clone the track state (polymorphic copy constructor)
  virtual track_state_sptr clone() const
<<<<<<< HEAD
  {    
    feature_sptr nf = feature;
    descriptor_sptr nd = descriptor;

    return feature_track_state_sptr(new feature_track_state(frame_id_,nf,nd));
=======
  {
    return std::make_shared<feature_track_state>(*this);
>>>>>>> 873c79bc
  }

  feature_sptr feature;
  descriptor_sptr descriptor;
};

class feature_info {
public:
  feature_set_sptr features;
  descriptor_set_sptr descriptors;
  std::vector<track_sptr> corresponding_tracks;
};

typedef std::shared_ptr< feature_info> feature_info_sptr;

class feature_track_set;
/// Shared pointer for feature_track_set type
typedef std::shared_ptr< feature_track_set > feature_track_set_sptr;

/// A collection of 2D feature point tracks
class VITAL_EXPORT feature_track_set : public track_set
{
public:
  /// Default Constructor
  /**
   * \note implementation defaults to simple_track_set_implementation
   */
  feature_track_set();

  /// Constructor specifying the implementation
  feature_track_set(std::unique_ptr<track_set_implementation> impl);

  /// Constructor from a vector of tracks
  /**
   * \note implementation defaults to simple_track_set_implementation
   */
  feature_track_set(std::vector< track_sptr > const& tracks);

  /// Destructor
  virtual ~feature_track_set() = default;

  /**
  * \note returns a deep copy of the feature_track_set
  */
  virtual track_set_sptr clone() const;

  /// Return the set of features in tracks on the last frame
  virtual feature_set_sptr last_frame_features() const;

  /// Return the set of descriptors in tracks on the last frame
  virtual descriptor_set_sptr last_frame_descriptors() const;

  /// Return the set of features in all tracks for the given frame.
  /**
   * \param [in] offset the frame offset for selecting the target frame.
   *                    Positive number are absolute frame numbers while
   *                    negative numbers are relative to the last frame.  For
   *                    example, offset of -1 refers to the last frame and is
   *                    the default.
   *
   * \returns a feature_set_sptr for all features on the give frame.
   */
  virtual feature_set_sptr frame_features( frame_id_t offset = -1 ) const;

  /// Return the set of descriptors in all tracks for the given frame.
  /**
   * \param [in] offset the frame offset for selecting the target frame.
   *                    Positive number are absolute frame numbers while
   *                    negative numbers are relative to the last frame.  For
   *                    example, offset of -1 refers to the last frame and is
   *                    the default.
   *
   * \returns a descriptor_set_sptr for all features on the give frame.
   */
  virtual descriptor_set_sptr frame_descriptors( frame_id_t offset = -1 ) const;

<<<<<<< HEAD
  virtual feature_info_sptr frame_feature_info(frame_id_t offset = -1, 
=======
  virtual feature_info_sptr frame_feature_info(frame_id_t offset = -1,
>>>>>>> 873c79bc
    bool only_features_with_descriptors = true) const;

};


} } // end namespace vital

#endif // VITAL_FEATURE_TRACK_SET_H_<|MERGE_RESOLUTION|>--- conflicted
+++ resolved
@@ -70,16 +70,8 @@
 
   /// Clone the track state (polymorphic copy constructor)
   virtual track_state_sptr clone() const
-<<<<<<< HEAD
-  {    
-    feature_sptr nf = feature;
-    descriptor_sptr nd = descriptor;
-
-    return feature_track_state_sptr(new feature_track_state(frame_id_,nf,nd));
-=======
   {
     return std::make_shared<feature_track_state>(*this);
->>>>>>> 873c79bc
   }
 
   feature_sptr feature;
@@ -156,11 +148,7 @@
    */
   virtual descriptor_set_sptr frame_descriptors( frame_id_t offset = -1 ) const;
 
-<<<<<<< HEAD
-  virtual feature_info_sptr frame_feature_info(frame_id_t offset = -1, 
-=======
   virtual feature_info_sptr frame_feature_info(frame_id_t offset = -1,
->>>>>>> 873c79bc
     bool only_features_with_descriptors = true) const;
 
 };
