/*ckwg +29
 * Copyright 2013-2018 by Kitware, Inc.
 * All rights reserved.
 *
 * Redistribution and use in source and binary forms, with or without
 * modification, are permitted provided that the following conditions are met:
 *
 *  * Redistributions of source code must retain the above copyright notice,
 *    this list of conditions and the following disclaimer.
 *
 *  * Redistributions in binary form must reproduce the above copyright notice,
 *    this list of conditions and the following disclaimer in the documentation
 *    and/or other materials provided with the distribution.
 *
 *  * Neither name of Kitware, Inc. nor the names of any contributors may be used
 *    to endorse or promote products derived from this software without specific
 *    prior written permission.
 *
 * THIS SOFTWARE IS PROVIDED BY THE COPYRIGHT HOLDERS AND CONTRIBUTORS ``AS IS''
 * AND ANY EXPRESS OR IMPLIED WARRANTIES, INCLUDING, BUT NOT LIMITED TO, THE
 * IMPLIED WARRANTIES OF MERCHANTABILITY AND FITNESS FOR A PARTICULAR PURPOSE
 * ARE DISCLAIMED. IN NO EVENT SHALL THE AUTHORS OR CONTRIBUTORS BE LIABLE FOR
 * ANY DIRECT, INDIRECT, INCIDENTAL, SPECIAL, EXEMPLARY, OR CONSEQUENTIAL
 * DAMAGES (INCLUDING, BUT NOT LIMITED TO, PROCUREMENT OF SUBSTITUTE GOODS OR
 * SERVICES; LOSS OF USE, DATA, OR PROFITS; OR BUSINESS INTERRUPTION) HOWEVER
 * CAUSED AND ON ANY THEORY OF LIABILITY, WHETHER IN CONTRACT, STRICT LIABILITY,
 * OR TORT (INCLUDING NEGLIGENCE OR OTHERWISE) ARISING IN ANY WAY OUT OF THE USE
 * OF THIS SOFTWARE, EVEN IF ADVISED OF THE POSSIBILITY OF SUCH DAMAGE.
 */

/**
 * \file
 * \brief core descriptor interface and template implementations
 */

#ifndef VITAL_DESCRIPTOR_H_
#define VITAL_DESCRIPTOR_H_

#include <vital/vital_export.h>
#include <vital/vital_config.h>
#include <vital/vital_types.h>
#include <vital/exceptions.h>

#include <iostream>
#include <limits>
#include <memory>
#include <vector>

#include <cstring>

namespace kwiver {
namespace vital {

/// Shared pointer for base descriptor type
class descriptor;
typedef std::shared_ptr< descriptor > descriptor_sptr;

// ------------------------------------------------------------------
/// A representation of a feature descriptor used in matching.
class descriptor
{
public:
  /// Destructor
  virtual ~descriptor() = default;

  virtual descriptor_sptr clone() const = 0;

  /// Access the type info of the underlying data (double or float)
  virtual std::type_info const& data_type() const = 0;

  /// The number of elements of the underlying type
  virtual std::size_t size() const = 0;

  /// The number of bytes used to represent the data
  virtual std::size_t num_bytes() const = 0;

  /// Return the descriptor as pointer to bytes
  /**
<<<<<<< HEAD
   * subclasses should ensure this always works by storing the data
   * as a continuous byte array
   * Note that as_bytes returns a poitner to the underlying data while
=======
   * Subclasses should ensure this always works by storing the data
   * as a continuous byte array.
   * Note that as_bytes returns a pointer to the underlying data while
>>>>>>> ef08d007
   * as_double returns a vector of doubles which will be copied from
   * the underlying data if possible.  As_bytes is written this way
   * for speed (no copying) at the cost of being restrictive on sub-classes
   * in terms of the way they lay out their descriptors in memory.
   */
  virtual const byte* as_bytes() const = 0;

  /// Return the descriptor as a vector of doubles
  /**
   * Return an empty vector if this makes no sense
   * for the underlying type.
   */
  virtual std::vector< double > as_double() const = 0;

  /// Equality operator
  bool operator==( descriptor const& other ) const
  {
    if( this->data_type() != other.data_type() ||
        this->size() != other.size() )
    {
      return false;
    }
<<<<<<< HEAD
    std::vector<uint8_t> b1 = std::vector<uint8_t>(this->as_bytes(), this->as_bytes() + this->num_bytes());
    std::vector<uint8_t> b2 = std::vector<uint8_t>(other.as_bytes(), other.as_bytes() + other.num_bytes());

    return std::equal(b1.begin(), b1.end(), b2.begin());
=======
    auto b1 = this->as_bytes();
    auto b2 = other.as_bytes();

    return std::equal(b1, b1 + this->num_bytes(), b2);
>>>>>>> ef08d007
  }

  /// Inequality operator
  bool operator!=( descriptor const& other ) const
  {
    return ! operator==(other);
  }

  /// Returns the node_id for the descriptor.
  /**
   * The node_id is generally the vocabulary tree leaf index computed when
   * the descriptor is quantized in the tree.  Two features with the same
   * node_id are expected to have similar visual appearance.
  */
  virtual unsigned int node_id() const { return 0; }

  /// Sets the node_id for the descriptor.
  /**
   * By default this returns false because this base class has nowhere
   * to store the node_id.  Derived classes that do store the node_id
   * should return true if it successfully stored.
  */
  virtual bool set_node_id(unsigned int node_id) { return false; }

};


// ------------------------------------------------------------------
/// Abstract base class of a descriptor containing an array of type T
template < typename T >
class descriptor_array_of :
  public descriptor
{
public:
  /// Access the type info of the underlying data (double or float)
  virtual std::type_info const& data_type() const { return typeid( T ); }

  /// The number of bytes used to represent the data
  std::size_t num_bytes() const { return this->size() * sizeof( T ); }


  /// Return the descriptor as a vector of doubles
  std::vector< double > as_double() const
  {
    const size_t length = this->size();
    std::vector< double > double_data( length );

    for ( size_t i = 0; i < length; ++i )
    {
      double_data[i] = static_cast< double > ( this->raw_data()[i] );
    }
    return double_data;
  }

  virtual const byte* as_bytes() const
  {
    return reinterpret_cast<const byte *>(raw_data());
  }

  /// Return an pointer to the raw data array
  virtual T* raw_data() = 0;

  /// Return an pointer to the raw data array
  virtual const T* raw_data() const = 0;

  // Iterator interface
  T const* begin() const { return this->raw_data(); }
  T const* end() const { return this->raw_data() + this->size(); }


  /// Equality operator
  bool operator==( descriptor_array_of<T> const& other ) const
  {
    if( this->size() != other.size() )
    {
      return false;
    }
    return std::equal(this->raw_data(), this->raw_data() + this->size(),
                      other.raw_data());
  }

  /// Inequality operator
  bool operator!=( descriptor_array_of<T> const& other ) const
  {
    return ! operator==(other);
  }

};


// ------------------------------------------------------------------
/// A representation of a descriptor of fixed type and size
template < typename T, unsigned N >
class descriptor_fixed :
  public descriptor_array_of< T >
{
public:
  /// Default Constructor
  descriptor_fixed< T, N > ( ):
    node_id_(std::numeric_limits<unsigned int>::max()) { }

  /// The number of elements of the underlying type
  std::size_t size() const { return N; }

  /// Return an pointer to the raw data array
  T* raw_data() { return data_; }

  /// Return an pointer to the raw data array
  const T* raw_data() const { return data_; }

  virtual descriptor_sptr clone() const
  {
    auto new_desc = std::make_shared<descriptor_fixed<T, N>>();
    memcpy(&new_desc->data_, &data_, N*sizeof(T));
    return new_desc;
  }

  virtual unsigned int node_id() const { return node_id_; }

  virtual bool set_node_id(unsigned int node_id)
  {
    node_id_ = node_id;
    return true;
  }

protected:
  /// data array
  T data_[N];
  /// node id
  unsigned int node_id_;
};


// ------------------------------------------------------------------
/// A representation of a descriptor of fixed type and variable size
template < typename T >
class descriptor_dynamic :
  public descriptor_array_of< T >
{
public:
  /// Constructor
  descriptor_dynamic< T > (size_t len)
  : data_( new T[len] ),
  length_( len ),
  node_id_(std::numeric_limits<unsigned int>::max()) { }

  descriptor_dynamic< T > (size_t len, T* dat)
  : length_( len )
  {
    data_ = new T[len];
    memmove( data_, dat, len*sizeof(T) );
  }

  /// Destructor
  virtual ~descriptor_dynamic< T > ( ) { delete [] data_; }

  /// The number of elements of the underlying type
  std::size_t size() const { return length_; }

  /// Return an pointer to the raw data array
  T* raw_data() { return data_; }

  /// Return an pointer to the raw data array
  const T* raw_data() const { return data_; }

  virtual  descriptor_sptr clone() const
  {
    auto ptr = std::make_shared<descriptor_dynamic<T>>(length_);
    memcpy(ptr->data_, data_, length_ * sizeof(T));
    return ptr;
  }

  virtual unsigned int node_id() const { return node_id_; }

  virtual bool set_node_id(unsigned int node_id)
  {
    node_id_ = node_id;
    return true;
  }

protected:
  /// data array
  T* data_;
  /// length of data array
  size_t length_;
  /// node id
  unsigned int node_id_;
};

/// return the hamming_distance between two descriptors
VITAL_EXPORT
int hamming_distance(vital::descriptor_sptr d1, vital::descriptor_sptr d2);

// ------------------------------------------------------------------
/// output stream operator for a feature
VITAL_EXPORT std::ostream& operator<<( std::ostream& s, const descriptor& d );

/// input stream operator for a feature
VITAL_EXPORT std::istream& operator>>( std::istream& s, descriptor& d );

} } // end namespace vital

#endif // VITAL_DESCRIPTOR_H_<|MERGE_RESOLUTION|>--- conflicted
+++ resolved
@@ -76,15 +76,9 @@
 
   /// Return the descriptor as pointer to bytes
   /**
-<<<<<<< HEAD
-   * subclasses should ensure this always works by storing the data
-   * as a continuous byte array
-   * Note that as_bytes returns a poitner to the underlying data while
-=======
    * Subclasses should ensure this always works by storing the data
    * as a continuous byte array.
    * Note that as_bytes returns a pointer to the underlying data while
->>>>>>> ef08d007
    * as_double returns a vector of doubles which will be copied from
    * the underlying data if possible.  As_bytes is written this way
    * for speed (no copying) at the cost of being restrictive on sub-classes
@@ -107,17 +101,10 @@
     {
       return false;
     }
-<<<<<<< HEAD
-    std::vector<uint8_t> b1 = std::vector<uint8_t>(this->as_bytes(), this->as_bytes() + this->num_bytes());
-    std::vector<uint8_t> b2 = std::vector<uint8_t>(other.as_bytes(), other.as_bytes() + other.num_bytes());
-
-    return std::equal(b1.begin(), b1.end(), b2.begin());
-=======
     auto b1 = this->as_bytes();
     auto b2 = other.as_bytes();
 
     return std::equal(b1, b1 + this->num_bytes(), b2);
->>>>>>> ef08d007
   }
 
   /// Inequality operator
