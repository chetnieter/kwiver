--- conflicted
+++ resolved
@@ -186,17 +186,10 @@
    *                    example, offset of -1 refers to the last frame and is
    *                    the default.
    *
-<<<<<<< HEAD
-   * \returns a vector of track_state_data_sptr corresponding to the tracks
-              on this frame and in the same order as active_track(offset)
-   */
-  virtual std::vector<track_state_data_sptr> frame_state_data( frame_id_t offset = -1 ) const;
-=======
    * \returns a vector of track_state_sptr corresponding to the tracks
               on this frame and in the same order as active_track(offset)
    */
   virtual std::vector<track_state_sptr> frame_states( frame_id_t offset = -1 ) const;
->>>>>>> 7d193e28
 
 protected:
   /// Convert an offset number to an absolute frame number
